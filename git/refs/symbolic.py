import os
from git.compat import defenc
from git.objects import Object
from git.objects.commit import Commit
from git.util import (
    join_path,
    join_path_native,
    to_native_path_linux,
    assure_directory_exists,
    hex_to_bin,
    LockedFD
)
from gitdb.exc import (
    BadObject,
    BadName
)

from .log import RefLog, RefLogEntry

# typing ------------------------------------------------------------------

from typing import Any, Iterator, List, Match, Optional, Tuple, Type, TypeVar, Union, TYPE_CHECKING, cast  # NOQA
from git.types import Commit_ish, PathLike, TBD, Literal                                               # NOQA

if TYPE_CHECKING:
    from git.repo import Repo
    from git.refs import Reference, Head, TagReference, RemoteReference
    from git.config import GitConfigParser
    from git.objects.commit import Actor

T_References = TypeVar('T_References', bound='SymbolicReference')

# ------------------------------------------------------------------------------


__all__ = ["SymbolicReference"]


def _git_dir(repo: 'Repo', path: PathLike) -> PathLike:
    """ Find the git dir that's appropriate for the path"""
    name = f"{path}"
    if name in ['HEAD', 'ORIG_HEAD', 'FETCH_HEAD', 'index', 'logs']:
        return repo.git_dir
    return repo.common_dir


class SymbolicReference(object):

    """Represents a special case of a reference such that this reference is symbolic.
    It does not point to a specific commit, but to another Head, which itself
    specifies a commit.

    A typical example for a symbolic reference is HEAD."""
    __slots__ = ("repo", "path")
    _resolve_ref_on_create = False
    _points_to_commits_only = True
    _common_path_default = ""
    _remote_common_path_default = "refs/remotes"
    _id_attribute_ = "name"

    def __init__(self, repo: 'Repo', path: PathLike, check_path: bool = False) -> None:
        self.repo = repo
        self.path = str(path)
        self.ref = self._get_reference

    def __str__(self) -> str:
        return self.path

    def __repr__(self) -> str:
        return '<git.%s "%s">' % (self.__class__.__name__, self.path)

    def __eq__(self, other) -> bool:
        if hasattr(other, 'path'):
            return self.path == other.path
        return False

    def __ne__(self, other) -> bool:
        return not (self == other)

    def __hash__(self):
        return hash(self.path)

    @property
    def name(self) -> str:
        """
        :return:
            In case of symbolic references, the shortest assumable name
            is the path itself."""
        return str(self.path)

    @property
    def abspath(self) -> PathLike:
        return join_path_native(_git_dir(self.repo, self.path), self.path)

    @classmethod
    def _get_packed_refs_path(cls, repo: 'Repo') -> str:
        return os.path.join(repo.common_dir, 'packed-refs')

    @classmethod
    def _iter_packed_refs(cls, repo: 'Repo') -> Iterator[Tuple[str, str]]:
        """Returns an iterator yielding pairs of sha1/path pairs for the corresponding refs.
        :note: The packed refs file will be kept open as long as we iterate"""
        try:
            with open(cls._get_packed_refs_path(repo), 'rt', encoding='UTF-8') as fp:
                for line in fp:
                    line = line.strip()
                    if not line:
                        continue
                    if line.startswith('#'):
                        # "# pack-refs with: peeled fully-peeled sorted"
                        # the git source code shows "peeled",
                        # "fully-peeled" and "sorted" as the keywords
                        # that can go on this line, as per comments in git file
                        # refs/packed-backend.c
                        # I looked at master on 2017-10-11,
                        # commit 111ef79afe, after tag v2.15.0-rc1
                        # from repo https://github.com/git/git.git
                        if line.startswith('# pack-refs with:') and 'peeled' not in line:
                            raise TypeError("PackingType of packed-Refs not understood: %r" % line)
                        # END abort if we do not understand the packing scheme
                        continue
                    # END parse comment

                    # skip dereferenced tag object entries - previous line was actual
                    # tag reference for it
                    if line[0] == '^':
                        continue

                    yield cast(Tuple[str, str], tuple(line.split(' ', 1)))
                # END for each line
        except OSError:
            return None
        # END no packed-refs file handling
        # NOTE: Had try-finally block around here to close the fp,
        # but some python version wouldn't allow yields within that.
        # I believe files are closing themselves on destruction, so it is
        # alright.

    @classmethod
    def dereference_recursive(cls, repo: 'Repo', ref_path: PathLike) -> str:
        """
        :return: hexsha stored in the reference at the given ref_path, recursively dereferencing all
            intermediate references as required
        :param repo: the repository containing the reference at ref_path"""
        while True:
            hexsha, _ref_path_out = cls._get_ref_info(repo, ref_path)
            if hexsha is not None:
                return hexsha
        # END recursive dereferencing

    @classmethod
    def _get_ref_info_helper(cls, repo: 'Repo', ref_path: PathLike) -> Union[Tuple[str, None], Tuple[None, PathLike]]:
        """Return: (str(sha), str(target_ref_path)) if available, the sha the file at
        rela_path points to, or None. target_ref_path is the reference we
        point to, or None"""
        tokens: Union[List[str], Tuple[str, str], None] = None
        repodir = _git_dir(repo, ref_path)
        try:
            with open(os.path.join(repodir, ref_path), 'rt', encoding='UTF-8') as fp:
                value = fp.read().rstrip()
            # Don't only split on spaces, but on whitespace, which allows to parse lines like
            # 60b64ef992065e2600bfef6187a97f92398a9144                branch 'master' of git-server:/path/to/repo
            tokens = value.split()
            assert(len(tokens) != 0)
        except OSError:
            # Probably we are just packed, find our entry in the packed refs file
            # NOTE: We are not a symbolic ref if we are in a packed file, as these
            # are excluded explicitly
            for sha, path in cls._iter_packed_refs(repo):
                if path != ref_path:
                    continue
                # sha will be used
                tokens = sha, path
                break
            # END for each packed ref
        # END handle packed refs
        if tokens is None:
            raise ValueError("Reference at %r does not exist" % ref_path)

        # is it a reference ?
        if tokens[0] == 'ref:':
            return (None, tokens[1])

        # its a commit
        if repo.re_hexsha_only.match(tokens[0]):
            return (tokens[0], None)

        raise ValueError("Failed to parse reference information from %r" % ref_path)

    @classmethod
    def _get_ref_info(cls, repo: 'Repo', ref_path: PathLike
                      ) -> Union[Tuple[str, None], Tuple[None, PathLike]]:
        """Return: (str(sha), str(target_ref_path)) if available, the sha the file at
        rela_path points to, or None. target_ref_path is the reference we
        point to, or None"""
        return cls._get_ref_info_helper(repo, ref_path)

    def _get_object(self) -> Commit_ish:
        """
        :return:
            The object our ref currently refers to. Refs can be cached, they will
            always point to the actual object as it gets re-created on each query"""
        # have to be dynamic here as we may be a tag which can point to anything
        # Our path will be resolved to the hexsha which will be used accordingly
        return Object.new_from_sha(self.repo, hex_to_bin(self.dereference_recursive(self.repo, self.path)))

    def _get_commit(self) -> 'Commit':
        """
        :return:
            Commit object we point to, works for detached and non-detached
            SymbolicReferences. The symbolic reference will be dereferenced recursively."""
        obj = self._get_object()
        if obj.type == 'tag':
            obj = obj.object
        # END dereference tag

        if obj.type != Commit.type:
            raise TypeError("Symbolic Reference pointed to object %r, commit was required" % obj)
        # END handle type
        return obj

    def set_commit(self, commit: Union[Commit, 'SymbolicReference', str],
                   logmsg: Union[str, None] = None) -> None:
        """As set_object, but restricts the type of object to be a Commit

        :raise ValueError: If commit is not a Commit object or doesn't point to
            a commit
        :return: self"""
        # check the type - assume the best if it is a base-string
        invalid_type = False
        if isinstance(commit, Object):
            invalid_type = commit.type != Commit.type
            commit = cast('Commit', commit)
        elif isinstance(commit, SymbolicReference):
            invalid_type = commit.object.type != Commit.type
        else:
            try:
                commit = self.repo.rev_parse(commit)
                invalid_type = commit.type != Commit.type
            except (BadObject, BadName) as e:
                raise ValueError("Invalid object: %s" % commit) from e
            # END handle exception
        # END verify type

        if invalid_type:
            raise ValueError("Need commit, got %r" % commit)
        # END handle raise

        # we leave strings to the rev-parse method below
        self.set_object(commit, logmsg)

        # return self
        return None

    def set_object(self, object: Union[Commit_ish, 'SymbolicReference'],
                   logmsg: Union[str, None] = None
                   ) -> 'SymbolicReference':  # @ReservedAssignment
        """Set the object we point to, possibly dereference our symbolic reference first.
        If the reference does not exist, it will be created

        :param object: a refspec, a SymbolicReference or an Object instance. SymbolicReferences
            will be dereferenced beforehand to obtain the object they point to
        :param logmsg: If not None, the message will be used in the reflog entry to be
            written. Otherwise the reflog is not altered
        :note: plain SymbolicReferences may not actually point to objects by convention
        :return: self"""
        if isinstance(object, SymbolicReference):
            object = object.object  # @ReservedAssignment
        # END resolve references

        is_detached = True
        try:
            is_detached = self.is_detached
        except ValueError:
            pass
        # END handle non-existing ones

        if is_detached:
            return self.set_reference(object, logmsg)

        # set the commit on our reference
        return self._get_reference().set_object(object, logmsg)

    commit = cast('Commit', property(_get_commit, set_commit, doc="Query or set commits directly"))
    object = property(_get_object, set_object, doc="Return the object our ref currently refers to")  # type: ignore
<<<<<<< HEAD
    # reference = property(_get_reference, set_reference, doc="Return the object our ref currently refers to")  # type: ignore
=======
    # reference = property(_get_reference, set_reference, doc="Return the object our ref currently refers to")
>>>>>>> 38ef31f5

    def _get_reference(self
                       ) -> Union['Head', 'RemoteReference', 'TagReference', 'Reference']:
        """:return: Reference Object we point to
        :raise TypeError: If this symbolic reference is detached, hence it doesn't point
            to a reference, but to a commit"""
        sha, target_ref_path = self._get_ref_info(self.repo, self.path)
        if target_ref_path is None:
            raise TypeError("%s is a detached symbolic reference as it points to %r" % (self, sha))
        return self.from_path(self.repo, target_ref_path)

    def set_reference(self, ref: Union[str, Commit_ish, 'SymbolicReference'], logmsg: Union[str, None] = None
                      ) -> 'SymbolicReference':
        """Set ourselves to the given ref. It will stay a symbol if the ref is a Reference.
        Otherwise an Object, given as Object instance or refspec, is assumed and if valid,
        will be set which effectively detaches the refererence if it was a purely
        symbolic one.

        :param ref: SymbolicReference instance, Object instance or refspec string
            Only if the ref is a SymbolicRef instance, we will point to it. Everything
            else is dereferenced to obtain the actual object.
        :param logmsg: If set to a string, the message will be used in the reflog.
            Otherwise, a reflog entry is not written for the changed reference.
            The previous commit of the entry will be the commit we point to now.

            See also: log_append()

        :return: self
        :note: This symbolic reference will not be dereferenced. For that, see
            ``set_object(...)``"""
        write_value = None
        obj = None
        if isinstance(ref, SymbolicReference):
            write_value = "ref: %s" % ref.path
        elif isinstance(ref, Object):
            obj = ref
            write_value = ref.hexsha
        elif isinstance(ref, str):
            try:
                obj = self.repo.rev_parse(ref + "^{}")    # optionally deref tags
                write_value = obj.hexsha
            except (BadObject, BadName) as e:
                raise ValueError("Could not extract object from %s" % ref) from e
            # END end try string
        else:
            raise ValueError("Unrecognized Value: %r" % ref)
        # END try commit attribute

        # typecheck
        if obj is not None and self._points_to_commits_only and obj.type != Commit.type:
            raise TypeError("Require commit, got %r" % obj)
        # END verify type

        oldbinsha: bytes = b''
        if logmsg is not None:
            try:
                oldbinsha = self.commit.binsha
            except ValueError:
                oldbinsha = Commit.NULL_BIN_SHA
            # END handle non-existing
        # END retrieve old hexsha

        fpath = self.abspath
        assure_directory_exists(fpath, is_file=True)

        lfd = LockedFD(fpath)
        fd = lfd.open(write=True, stream=True)
        ok = True
        try:
            fd.write(write_value.encode('ascii') + b'\n')
            lfd.commit()
            ok = True
        finally:
            if not ok:
                lfd.rollback()
        # Adjust the reflog
        if logmsg is not None:
            self.log_append(oldbinsha, logmsg)

        return self

    @ property
    def reference(self) -> Union['Head', 'RemoteReference', 'TagReference', 'Reference']:
        return self._get_reference()

    @ reference.setter
    def reference(self, ref: Union[str, Commit_ish, 'SymbolicReference'], logmsg: Union[str, None] = None
                  ) -> 'SymbolicReference':
        return self.set_reference(ref=ref, logmsg=logmsg)
    
    @ property
    def is_detached(self):
        """
        :return:
            True if we are a detached reference, hence we point to a specific commit
            instead to another reference"""
        try:
            self.ref
            return False
        except TypeError:
            return True

    def log(self) -> 'RefLog':
        """
        :return: RefLog for this reference. Its last entry reflects the latest change
            applied to this reference

        .. note:: As the log is parsed every time, its recommended to cache it for use
            instead of calling this method repeatedly. It should be considered read-only."""
        return RefLog.from_file(RefLog.path(self))

    def log_append(self, oldbinsha: bytes, message: Union[str, None],
                   newbinsha: Union[bytes, None] = None) -> 'RefLogEntry':
        """Append a logentry to the logfile of this ref

        :param oldbinsha: binary sha this ref used to point to
        :param message: A message describing the change
        :param newbinsha: The sha the ref points to now. If None, our current commit sha
            will be used
        :return: added RefLogEntry instance"""
        # NOTE: we use the committer of the currently active commit - this should be
        # correct to allow overriding the committer on a per-commit level.
        # See https://github.com/gitpython-developers/GitPython/pull/146
        try:
            committer_or_reader: Union['Actor', 'GitConfigParser'] = self.commit.committer
        except ValueError:
            committer_or_reader = self.repo.config_reader()
        # end handle newly cloned repositories
        if newbinsha is None:
            newbinsha = self.commit.binsha

        if message is None:
            message = ''

        return RefLog.append_entry(committer_or_reader, RefLog.path(self), oldbinsha, newbinsha, message)

    def log_entry(self, index: int) -> RefLogEntry:
        """:return: RefLogEntry at the given index
        :param index: python list compatible positive or negative index

        .. note:: This method must read part of the reflog during execution, hence
            it should be used sparringly, or only if you need just one index.
            In that case, it will be faster than the ``log()`` method"""
        return RefLog.entry_at(RefLog.path(self), index)

    @ classmethod
    def to_full_path(cls, path: Union[PathLike, 'SymbolicReference']) -> str:
        """
        :return: string with a full repository-relative path which can be used to initialize
            a Reference instance, for instance by using ``Reference.from_path``"""
        if isinstance(path, SymbolicReference):
            path = path.path
        full_ref_path = str(path)
        if not cls._common_path_default:
            return full_ref_path

        if not str(path).startswith(cls._common_path_default + "/"):
            full_ref_path = '%s/%s' % (cls._common_path_default, path)
        return full_ref_path

    @ classmethod
    def delete(cls, repo: 'Repo', path: PathLike) -> None:
        """Delete the reference at the given path

        :param repo:
            Repository to delete the reference from

        :param path:
            Short or full path pointing to the reference, i.e. refs/myreference
            or just "myreference", hence 'refs/' is implied.
            Alternatively the symbolic reference to be deleted"""
        full_ref_path = cls.to_full_path(path)
        abs_path = os.path.join(repo.common_dir, full_ref_path)
        if os.path.exists(abs_path):
            os.remove(abs_path)
        else:
            # check packed refs
            pack_file_path = cls._get_packed_refs_path(repo)
            try:
                with open(pack_file_path, 'rb') as reader:
                    new_lines = []
                    made_change = False
                    dropped_last_line = False
                    for line_bytes in reader:
                        line = line_bytes.decode(defenc)
                        _, _, line_ref = line.partition(' ')
                        line_ref = line_ref.strip()
                        # keep line if it is a comment or if the ref to delete is not
                        # in the line
                        # If we deleted the last line and this one is a tag-reference object,
                        # we drop it as well
                        if (line.startswith('#') or full_ref_path != line_ref) and \
                                (not dropped_last_line or dropped_last_line and not line.startswith('^')):
                            new_lines.append(line)
                            dropped_last_line = False
                            continue
                        # END skip comments and lines without our path

                        # drop this line
                        made_change = True
                        dropped_last_line = True

                # write the new lines
                if made_change:
                    # write-binary is required, otherwise windows will
                    # open the file in text mode and change LF to CRLF !
                    with open(pack_file_path, 'wb') as fd:
                        fd.writelines(line.encode(defenc) for line in new_lines)

            except OSError:
                pass  # it didn't exist at all

        # delete the reflog
        reflog_path = RefLog.path(cls(repo, full_ref_path))
        if os.path.isfile(reflog_path):
            os.remove(reflog_path)
        # END remove reflog

    @ classmethod
    def _create(cls: Type[T_References], repo: 'Repo', path: PathLike, resolve: bool,
                reference: Union[str, 'SymbolicReference'],
                force: bool, logmsg: Union[str, None] = None) -> T_References:
        """internal method used to create a new symbolic reference.
        If resolve is False, the reference will be taken as is, creating
        a proper symbolic reference. Otherwise it will be resolved to the
        corresponding object and a detached symbolic reference will be created
        instead"""
        git_dir = _git_dir(repo, path)
        full_ref_path = cls.to_full_path(path)
        abs_ref_path = os.path.join(git_dir, full_ref_path)

        # figure out target data
        target = reference
        if resolve:
            target = repo.rev_parse(str(reference))

        if not force and os.path.isfile(abs_ref_path):
            target_data = str(target)
            if isinstance(target, SymbolicReference):
                target_data = target.path
            if not resolve:
                target_data = "ref: " + target_data
            with open(abs_ref_path, 'rb') as fd:
                existing_data = fd.read().decode(defenc).strip()
            if existing_data != target_data:
                raise OSError("Reference at %r does already exist, pointing to %r, requested was %r" %
                              (full_ref_path, existing_data, target_data))
        # END no force handling

        ref = cls(repo, full_ref_path)
        ref.set_reference(target, logmsg)
        return ref

    @classmethod
    def create(cls: Type[T_References], repo: 'Repo', path: PathLike,
               reference: Union[str, 'SymbolicReference'] = 'SymbolicReference',
               logmsg: Union[str, None] = None, force: bool = False, **kwargs: Any) -> T_References:
        """Create a new symbolic reference, hence a reference pointing , to another reference.

        :param repo:
            Repository to create the reference in

        :param path:
            full path at which the new symbolic reference is supposed to be
            created at, i.e. "NEW_HEAD" or "symrefs/my_new_symref"

        :param reference:
            The reference to which the new symbolic reference should point to.
            If it is a ref to a commit'ish, the symbolic ref will be detached.

        :param force:
            if True, force creation even if a symbolic reference with that name already exists.
            Raise OSError otherwise

        :param logmsg:
            If not None, the message to append to the reflog. Otherwise no reflog
            entry is written.

        :return: Newly created symbolic Reference

        :raise OSError:
            If a (Symbolic)Reference with the same name but different contents
            already exists.

        :note: This does not alter the current HEAD, index or Working Tree"""
        return cls._create(repo, path, cls._resolve_ref_on_create, reference, force, logmsg)

    def rename(self, new_path: str, force: bool = False) -> 'SymbolicReference':
        """Rename self to a new path

        :param new_path:
            Either a simple name or a full path, i.e. new_name or features/new_name.
            The prefix refs/ is implied for references and will be set as needed.
            In case this is a symbolic ref, there is no implied prefix

        :param force:
            If True, the rename will succeed even if a head with the target name
            already exists. It will be overwritten in that case

        :return: self
        :raise OSError: In case a file at path but a different contents already exists """
        new_path = self.to_full_path(new_path)
        if self.path == new_path:
            return self

        new_abs_path = os.path.join(_git_dir(self.repo, new_path), new_path)
        cur_abs_path = os.path.join(_git_dir(self.repo, self.path), self.path)
        if os.path.isfile(new_abs_path):
            if not force:
                # if they point to the same file, its not an error
                with open(new_abs_path, 'rb') as fd1:
                    f1 = fd1.read().strip()
                with open(cur_abs_path, 'rb') as fd2:
                    f2 = fd2.read().strip()
                if f1 != f2:
                    raise OSError("File at path %r already exists" % new_abs_path)
                # else: we could remove ourselves and use the otherone, but
                # but clarity we just continue as usual
            # END not force handling
            os.remove(new_abs_path)
        # END handle existing target file

        dname = os.path.dirname(new_abs_path)
        if not os.path.isdir(dname):
            os.makedirs(dname)
        # END create directory

        os.rename(cur_abs_path, new_abs_path)
        self.path = new_path

        return self

    @classmethod
    def _iter_items(cls: Type[T_References], repo: 'Repo', common_path: Union[PathLike, None] = None
                    ) -> Iterator[T_References]:
        if common_path is None:
            common_path = cls._common_path_default
        rela_paths = set()

        # walk loose refs
        # Currently we do not follow links
        for root, dirs, files in os.walk(join_path_native(repo.common_dir, common_path)):
            if 'refs' not in root.split(os.sep):  # skip non-refs subfolders
                refs_id = [d for d in dirs if d == 'refs']
                if refs_id:
                    dirs[0:] = ['refs']
            # END prune non-refs folders

            for f in files:
                if f == 'packed-refs':
                    continue
                abs_path = to_native_path_linux(join_path(root, f))
                rela_paths.add(abs_path.replace(to_native_path_linux(repo.common_dir) + '/', ""))
            # END for each file in root directory
        # END for each directory to walk

        # read packed refs
        for _sha, rela_path in cls._iter_packed_refs(repo):
            if rela_path.startswith(str(common_path)):
                rela_paths.add(rela_path)
            # END relative path matches common path
        # END packed refs reading

        # return paths in sorted order
        for path in sorted(rela_paths):
            try:
                yield cls.from_path(repo, path)
            except ValueError:
                continue
        # END for each sorted relative refpath

    @classmethod
    # type: ignore[override]
    def iter_items(cls, repo: 'Repo', common_path: Union[PathLike, None] = None, *args, **kwargs):
        """Find all refs in the repository

        :param repo: is the Repo

        :param common_path:
            Optional keyword argument to the path which is to be shared by all
            returned Ref objects.
            Defaults to class specific portion if None assuring that only
            refs suitable for the actual class are returned.

        :return:
            git.SymbolicReference[], each of them is guaranteed to be a symbolic
            ref which is not detached and pointing to a valid ref

            List is lexicographically sorted
            The returned objects represent actual subclasses, such as Head or TagReference"""
        return (r for r in cls._iter_items(repo, common_path) if r.__class__ == SymbolicReference or not r.is_detached)

    @classmethod
    def from_path(cls, repo: 'Repo', path: PathLike) -> Union['Head', 'RemoteReference', 'TagReference', 'Reference']:
        """
        :param path: full .git-directory-relative path name to the Reference to instantiate
        :note: use to_full_path() if you only have a partial path of a known Reference Type
        :return:
            Instance of type Reference, Head, or Tag
            depending on the given path"""
        if not path:
            raise ValueError("Cannot create Reference from %r" % path)

        # Names like HEAD are inserted after the refs module is imported - we have an import dependency
        # cycle and don't want to import these names in-function
        from . import HEAD, Head, RemoteReference, TagReference, Reference
        for ref_type in (HEAD, Head, RemoteReference, TagReference, Reference, SymbolicReference):
            try:
                instance = ref_type(repo, path)
                if instance.__class__ == SymbolicReference and instance.is_detached:
                    raise ValueError("SymbolRef was detached, we drop it")
                return instance
            except ValueError:
                pass
            # END exception handling
        # END for each type to try
        raise ValueError("Could not find reference type suitable to handle path %r" % path)

    def is_remote(self):
        """:return: True if this symbolic reference points to a remote branch"""
        return self.path.startswith(self._remote_common_path_default + "/")<|MERGE_RESOLUTION|>--- conflicted
+++ resolved
@@ -283,11 +283,7 @@
 
     commit = cast('Commit', property(_get_commit, set_commit, doc="Query or set commits directly"))
     object = property(_get_object, set_object, doc="Return the object our ref currently refers to")  # type: ignore
-<<<<<<< HEAD
-    # reference = property(_get_reference, set_reference, doc="Return the object our ref currently refers to")  # type: ignore
-=======
     # reference = property(_get_reference, set_reference, doc="Return the object our ref currently refers to")
->>>>>>> 38ef31f5
 
     def _get_reference(self
                        ) -> Union['Head', 'RemoteReference', 'TagReference', 'Reference']:
