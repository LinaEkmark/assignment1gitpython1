# test_repo.py
# Copyright (C) 2008, 2009 Michael Trier (mtrier@gmail.com) and contributors
#
# This module is part of GitPython and is released under
# the BSD License: http://www.opensource.org/licenses/bsd-license.php
from git.test.lib import (patch,
                          TestBase,
                          with_rw_repo,
                          fixture,
                          GIT_REPO,
                          assert_false,
                          assert_equal,
                          assert_true,
                          raises)
from git import *
from git.util import join_path_native
from git.exc import BadObject
from gitdb.util import hex_to_bin, bin_to_hex

import os, sys
import tempfile
import shutil
from cStringIO import StringIO


class TestRepo(TestBase):
<<<<<<< HEAD

    @raises(InvalidGitRepositoryError)
    def test_new_should_raise_on_invalid_repo_location(self):
        Repo(tempfile.gettempdir())

    @raises(NoSuchPathError)
    def test_new_should_raise_on_non_existant_path(self):
        Repo("repos/foobar")

    def test_repo_creation_from_different_paths(self):
        r_from_gitdir = Repo(self.rorepo.git_dir)
        assert r_from_gitdir.git_dir == self.rorepo.git_dir
        assert r_from_gitdir.git_dir.endswith('.git')
        assert not self.rorepo.git.working_dir.endswith('.git')
        assert r_from_gitdir.git.working_dir == self.rorepo.git.working_dir

    def test_description(self):
        txt = "Test repository"
        self.rorepo.description = txt
        assert_equal(self.rorepo.description, txt)

    def test_heads_should_return_array_of_head_objects(self):
        for head in self.rorepo.heads:
            assert_equal(Head, head.__class__)

    def test_heads_should_populate_head_data(self):
        for head in self.rorepo.heads:
            assert head.name
            assert isinstance(head.commit, Commit)
        # END for each head

        assert isinstance(self.rorepo.heads.master, Head)
        assert isinstance(self.rorepo.heads['master'], Head)

    def test_tree_from_revision(self):
        tree = self.rorepo.tree('0.1.6')
        assert len(tree.hexsha) == 40
        assert tree.type == "tree"
        assert self.rorepo.tree(tree) == tree

        # try from invalid revision that does not exist
        self.failUnlessRaises(BadObject, self.rorepo.tree, 'hello world')

    def test_commit_from_revision(self):
        commit = self.rorepo.commit('0.1.4')
        assert commit.type == 'commit'
        assert self.rorepo.commit(commit) == commit

    def test_commits(self):
        mc = 10
        commits = list(self.rorepo.iter_commits('0.1.6', max_count=mc))
        assert len(commits) == mc

        c = commits[0]
        assert_equal('9a4b1d4d11eee3c5362a4152216376e634bd14cf', c.hexsha)
        assert_equal(["c76852d0bff115720af3f27acdb084c59361e5f6"], [p.hexsha for p in c.parents])
        assert_equal("ce41fc29549042f1aa09cc03174896cf23f112e3", c.tree.hexsha)
        assert_equal("Michael Trier", c.author.name)
        assert_equal("mtrier@gmail.com", c.author.email)
        assert_equal(1232829715, c.authored_date)
        assert_equal(5 * 3600, c.author_tz_offset)
        assert_equal("Michael Trier", c.committer.name)
        assert_equal("mtrier@gmail.com", c.committer.email)
        assert_equal(1232829715, c.committed_date)
        assert_equal(5 * 3600, c.committer_tz_offset)
        assert_equal("Bumped version 0.1.6\n", c.message)

        c = commits[1]
        assert isinstance(c.parents, tuple)

    def test_trees(self):
        mc = 30
        num_trees = 0
        for tree in self.rorepo.iter_trees('0.1.5', max_count=mc):
            num_trees += 1
            assert isinstance(tree, Tree)
        # END for each tree
        assert num_trees == mc

    def _assert_empty_repo(self, repo):
        # test all kinds of things with an empty, freshly initialized repo.
        # It should throw good errors

        # entries should be empty
        assert len(repo.index.entries) == 0

        # head is accessible
        assert repo.head
        assert repo.head.ref
        assert not repo.head.is_valid()

        # we can change the head to some other ref
        head_ref = Head.from_path(repo, Head.to_full_path('some_head'))
        assert not head_ref.is_valid()
        repo.head.ref = head_ref

        # is_dirty can handle all kwargs
        for args in ((1, 0, 0), (0, 1, 0), (0, 0, 1)):
            assert not repo.is_dirty(*args)
        # END for each arg

        # we can add a file to the index ( if we are not bare )
        if not repo.bare:
            pass
        # END test repos with working tree

    def test_init(self):
        prev_cwd = os.getcwd()
        os.chdir(tempfile.gettempdir())
        git_dir_rela = "repos/foo/bar.git"
        del_dir_abs = os.path.abspath("repos")
        git_dir_abs = os.path.abspath(git_dir_rela)
        try:
            # with specific path
            for path in (git_dir_rela, git_dir_abs):
                r = Repo.init(path=path, bare=True)
                assert isinstance(r, Repo)
                assert r.bare == True
                assert os.path.isdir(r.git_dir)

                self._assert_empty_repo(r)

                # test clone
                clone_path = path + "_clone"
                rc = r.clone(clone_path)
                self._assert_empty_repo(rc)

                try:
                    shutil.rmtree(clone_path)
                except OSError:
                    # when relative paths are used, the clone may actually be inside
                    # of the parent directory
                    pass
                # END exception handling

                # try again, this time with the absolute version
                rc = Repo.clone_from(r.git_dir, clone_path)
                self._assert_empty_repo(rc)

                shutil.rmtree(git_dir_abs)
                try:
                    shutil.rmtree(clone_path)
                except OSError:
                    # when relative paths are used, the clone may actually be inside
                    # of the parent directory
                    pass
                # END exception handling

            # END for each path

            os.makedirs(git_dir_rela)
            os.chdir(git_dir_rela)
            r = Repo.init(bare=False)
            r.bare == False

            self._assert_empty_repo(r)
        finally:
            try:
                shutil.rmtree(del_dir_abs)
            except OSError:
                pass
            os.chdir(prev_cwd)
        # END restore previous state

    def test_bare_property(self):
        self.rorepo.bare

    def test_daemon_export(self):
        orig_val = self.rorepo.daemon_export
        self.rorepo.daemon_export = not orig_val
        assert self.rorepo.daemon_export == (not orig_val)
        self.rorepo.daemon_export = orig_val
        assert self.rorepo.daemon_export == orig_val

    def test_alternates(self):
        cur_alternates = self.rorepo.alternates
        # empty alternates
        self.rorepo.alternates = []
        assert self.rorepo.alternates == []
        alts = ["other/location", "this/location"]
        self.rorepo.alternates = alts
        assert alts == self.rorepo.alternates
        self.rorepo.alternates = cur_alternates

    def test_repr(self):
        path = os.path.join(os.path.abspath(GIT_REPO), '.git')
        assert_equal('<git.Repo "%s">' % path, repr(self.rorepo))

    def test_is_dirty_with_bare_repository(self):
        orig_value = self.rorepo._bare
        self.rorepo._bare = True
        assert_false(self.rorepo.is_dirty())
        self.rorepo._bare = orig_value

    def test_is_dirty(self):
        self.rorepo._bare = False
        for index in (0, 1):
            for working_tree in (0, 1):
                for untracked_files in (0, 1):
                    assert self.rorepo.is_dirty(index, working_tree, untracked_files) in (True, False)
                # END untracked files
            # END working tree
        # END index
        orig_val = self.rorepo._bare
        self.rorepo._bare = True
        assert self.rorepo.is_dirty() == False
        self.rorepo._bare = orig_val

    def test_head(self):
        assert self.rorepo.head.reference.object == self.rorepo.active_branch.object

    def test_index(self):
        index = self.rorepo.index
        assert isinstance(index, IndexFile)

    def test_tag(self):
        assert self.rorepo.tag('refs/tags/0.1.5').commit

    def test_archive(self):
        tmpfile = os.tmpfile()
        self.rorepo.archive(tmpfile, '0.1.5')
        assert tmpfile.tell()

    @patch.object(Git, '_call_process')
    def test_should_display_blame_information(self, git):
        git.return_value = fixture('blame')
        b = self.rorepo.blame('master', 'lib/git.py')
        assert_equal(13, len(b))
        assert_equal(2, len(b[0]))
        # assert_equal(25, reduce(lambda acc, x: acc + len(x[-1]), b))
        assert_equal(hash(b[0][0]), hash(b[9][0]))
        c = b[0][0]
        assert_true(git.called)
        assert_equal(git.call_args, (('blame', 'master', '--', 'lib/git.py'), {'p': True}))

        assert_equal('634396b2f541a9f2d58b00be1a07f0c358b999b3', c.hexsha)
        assert_equal('Tom Preston-Werner', c.author.name)
        assert_equal('tom@mojombo.com', c.author.email)
        assert_equal(1191997100, c.authored_date)
        assert_equal('Tom Preston-Werner', c.committer.name)
        assert_equal('tom@mojombo.com', c.committer.email)
        assert_equal(1191997100, c.committed_date)
        assert_equal('initial grit setup', c.message)

        # test the 'lines per commit' entries
        tlist = b[0][1]
        assert_true(tlist)
        assert_true(isinstance(tlist[0], basestring))
        assert_true(len(tlist) < sum(len(t) for t in tlist))               # test for single-char bug

    def test_blame_real(self):
        c = 0
        for item in self.rorepo.head.commit.tree.traverse(
                    predicate=lambda i, d: i.type == 'blob' and i.path.endswith('.py')):
            c += 1
            b = self.rorepo.blame(self.rorepo.head, item.path)
        #END for each item to traverse
        assert c

    def test_untracked_files(self):
        base = self.rorepo.working_tree_dir
        files = (join_path_native(base, "__test_myfile"),
                    join_path_native(base, "__test_other_file"))
        num_recently_untracked = 0
        try:
            for fpath in files:
                fd = open(fpath, "wb")
                fd.close()
            # END for each filename
            untracked_files = self.rorepo.untracked_files
            num_recently_untracked = len(untracked_files)

            # assure we have all names - they are relative to the git-dir
            num_test_untracked = 0
            for utfile in untracked_files:
                num_test_untracked += join_path_native(base, utfile) in files
            assert len(files) == num_test_untracked
        finally:
            for fpath in files:
                if os.path.isfile(fpath):
                    os.remove(fpath)
        # END handle files

        assert len(self.rorepo.untracked_files) == (num_recently_untracked - len(files))

    def test_config_reader(self):
        reader = self.rorepo.config_reader()                # all config files
        assert reader.read_only
        reader = self.rorepo.config_reader("repository")    # single config file
        assert reader.read_only

    def test_config_writer(self):
        for config_level in self.rorepo.config_level:
            try:
                writer = self.rorepo.config_writer(config_level)
                assert not writer.read_only
            except IOError:
                # its okay not to get a writer for some configuration files if we
                # have no permissions
                pass
        # END for each config level

    def test_creation_deletion(self):
        # just a very quick test to assure it generally works. There are
        # specialized cases in the test_refs module
        head = self.rorepo.create_head("new_head", "HEAD~1")
        self.rorepo.delete_head(head)

        tag = self.rorepo.create_tag("new_tag", "HEAD~2")
        self.rorepo.delete_tag(tag)
        self.rorepo.config_writer()
        remote = self.rorepo.create_remote("new_remote", "git@server:repo.git")
        self.rorepo.delete_remote(remote)

    def test_comparison_and_hash(self):
        # this is only a preliminary test, more testing done in test_index
        assert self.rorepo == self.rorepo and not (self.rorepo != self.rorepo)
        assert len(set((self.rorepo, self.rorepo))) == 1

    def test_git_cmd(self):
        # test CatFileContentStream, just to be very sure we have no fencepost errors
        # last \n is the terminating newline that it expects
        l1 = "0123456789\n"
        l2 = "abcdefghijklmnopqrstxy\n"
        l3 = "z\n"
        d = "%s%s%s\n" % (l1, l2, l3)

        l1p = l1[:5]

        # full size
        # size is without terminating newline
        def mkfull():
            return Git.CatFileContentStream(len(d) - 1, StringIO(d))

        ts = 5

        def mktiny():
            return Git.CatFileContentStream(ts, StringIO(d))

        # readlines no limit
        s = mkfull()
        lines = s.readlines()
        assert len(lines) == 3 and lines[-1].endswith('\n')
        assert s._stream.tell() == len(d)   # must have scrubbed to the end

        # realines line limit
        s = mkfull()
        lines = s.readlines(5)
        assert len(lines) == 1

        # readlines on tiny sections
        s = mktiny()
        lines = s.readlines()
        assert len(lines) == 1 and lines[0] == l1p
        assert s._stream.tell() == ts + 1

        # readline no limit
        s = mkfull()
        assert s.readline() == l1
        assert s.readline() == l2
        assert s.readline() == l3
        assert s.readline() == ''
        assert s._stream.tell() == len(d)

        # readline limit
        s = mkfull()
        assert s.readline(5) == l1p
        assert s.readline() == l1[5:]

        # readline on tiny section
        s = mktiny()
        assert s.readline() == l1p
        assert s.readline() == ''
        assert s._stream.tell() == ts + 1

        # read no limit
        s = mkfull()
        assert s.read() == d[:-1]
        assert s.read() == ''
        assert s._stream.tell() == len(d)

        # read limit
        s = mkfull()
        assert s.read(5) == l1p
        assert s.read(6) == l1[5:]
        assert s._stream.tell() == 5 + 6    # its not yet done

        # read tiny
        s = mktiny()
        assert s.read(2) == l1[:2]
        assert s._stream.tell() == 2
        assert s.read() == l1[2:ts]
        assert s._stream.tell() == ts + 1

    def _assert_rev_parse_types(self, name, rev_obj):
        rev_parse = self.rorepo.rev_parse

        if rev_obj.type == 'tag':
            rev_obj = rev_obj.object

        # tree and blob type
        obj = rev_parse(name + '^{tree}')
        assert obj == rev_obj.tree

        obj = rev_parse(name + ':CHANGES')
        assert obj.type == 'blob' and obj.path == 'CHANGES'
        assert rev_obj.tree['CHANGES'] == obj

    def _assert_rev_parse(self, name):
        """tries multiple different rev-parse syntaxes with the given name
        :return: parsed object"""
        rev_parse = self.rorepo.rev_parse
        orig_obj = rev_parse(name)
        if orig_obj.type == 'tag':
            obj = orig_obj.object
        else:
            obj = orig_obj
        # END deref tags by default

        # try history
        rev = name + "~"
        obj2 = rev_parse(rev)
        assert obj2 == obj.parents[0]
        self._assert_rev_parse_types(rev, obj2)

        # history with number
        ni = 11
        history = [obj.parents[0]]
        for pn in range(ni):
            history.append(history[-1].parents[0])
        # END get given amount of commits

        for pn in range(11):
            rev = name + "~%i" % (pn + 1)
            obj2 = rev_parse(rev)
            assert obj2 == history[pn]
            self._assert_rev_parse_types(rev, obj2)
        # END history check

        # parent ( default )
        rev = name + "^"
        obj2 = rev_parse(rev)
        assert obj2 == obj.parents[0]
        self._assert_rev_parse_types(rev, obj2)

        # parent with number
        for pn, parent in enumerate(obj.parents):
            rev = name + "^%i" % (pn + 1)
            assert rev_parse(rev) == parent
            self._assert_rev_parse_types(rev, parent)
        # END for each parent

        return orig_obj

    @with_rw_repo('HEAD', bare=False)
    def test_rw_rev_parse(self, rwrepo):
        # verify it does not confuse branches with hexsha ids
        ahead = rwrepo.create_head('aaaaaaaa')
        assert(rwrepo.rev_parse(str(ahead)) == ahead.commit)

    def test_rev_parse(self):
        rev_parse = self.rorepo.rev_parse

        # try special case: This one failed at some point, make sure its fixed
        assert rev_parse("33ebe").hexsha == "33ebe7acec14b25c5f84f35a664803fcab2f7781"

        # start from reference
        num_resolved = 0

        for ref in Reference.iter_items(self.rorepo):
            path_tokens = ref.path.split("/")
            for pt in range(len(path_tokens)):
                path_section = '/'.join(path_tokens[-(pt + 1):])
                try:
                    obj = self._assert_rev_parse(path_section)
                    assert obj.type == ref.object.type
                    num_resolved += 1
                except BadObject:
                    print "failed on %s" % path_section
                    # is fine, in case we have something like 112, which belongs to remotes/rname/merge-requests/112
                    pass
                # END exception handling
            # END for each token
        # END for each reference
        assert num_resolved

        # it works with tags !
        tag = self._assert_rev_parse('0.1.4')
        assert tag.type == 'tag'

        # try full sha directly ( including type conversion )
        assert tag.object == rev_parse(tag.object.hexsha)
        self._assert_rev_parse_types(tag.object.hexsha, tag.object)

        # multiple tree types result in the same tree: HEAD^{tree}^{tree}:CHANGES
        rev = '0.1.4^{tree}^{tree}'
        assert rev_parse(rev) == tag.object.tree
        assert rev_parse(rev + ':CHANGES') == tag.object.tree['CHANGES']

        # try to get parents from first revision - it should fail as no such revision
        # exists
        first_rev = "33ebe7acec14b25c5f84f35a664803fcab2f7781"
        commit = rev_parse(first_rev)
        assert len(commit.parents) == 0
        assert commit.hexsha == first_rev
        self.failUnlessRaises(BadObject, rev_parse, first_rev + "~")
        self.failUnlessRaises(BadObject, rev_parse, first_rev + "^")

        # short SHA1
        commit2 = rev_parse(first_rev[:20])
        assert commit2 == commit
        commit2 = rev_parse(first_rev[:5])
        assert commit2 == commit

        # todo: dereference tag into a blob 0.1.7^{blob} - quite a special one
        # needs a tag which points to a blob

        # ref^0 returns commit being pointed to, same with ref~0, and ^{}
        tag = rev_parse('0.1.4')
        for token in (('~0', '^0', '^{}')):
            assert tag.object == rev_parse('0.1.4%s' % token)
        # END handle multiple tokens

        # try partial parsing
        max_items = 40
        for i, binsha in enumerate(self.rorepo.odb.sha_iter()):
            assert rev_parse(bin_to_hex(binsha)[:8 - (i % 2)]).binsha == binsha
            if i > max_items:
                # this is rather slow currently, as rev_parse returns an object
                # which requires accessing packs, it has some additional overhead
                break
        # END for each binsha in repo

        # missing closing brace commit^{tree
        self.failUnlessRaises(ValueError, rev_parse, '0.1.4^{tree')

        # missing starting brace
        self.failUnlessRaises(ValueError, rev_parse, '0.1.4^tree}')

        # REVLOG
        #######
        head = self.rorepo.head

        # need to specify a ref when using the @ syntax
        self.failUnlessRaises(BadObject, rev_parse, "%s@{0}" % head.commit.hexsha)

        # uses HEAD.ref by default
        assert rev_parse('@{0}') == head.commit
        if not head.is_detached:
            refspec = '%s@{0}' % head.ref.name
            assert rev_parse(refspec) == head.ref.commit
            # all additional specs work as well
            assert rev_parse(refspec + "^{tree}") == head.commit.tree
            assert rev_parse(refspec + ":CHANGES").type == 'blob'
        #END operate on non-detached head

        # the last position
        assert rev_parse('@{1}') != head.commit

        # position doesn't exist
        self.failUnlessRaises(IndexError, rev_parse, '@{10000}')

        # currently, nothing more is supported
        self.failUnlessRaises(NotImplementedError, rev_parse, "@{1 week ago}")

    def test_repo_odbtype(self):
        target_type = GitDB
        if sys.version_info[1] < 5:
            target_type = GitCmdObjectDB
        assert isinstance(self.rorepo.odb, target_type)

    def test_submodules(self):
        assert len(self.rorepo.submodules) == 1     # non-recursive
        assert len(list(self.rorepo.iter_submodules())) >= 2

        assert isinstance(self.rorepo.submodule("gitdb"), Submodule)
        self.failUnlessRaises(ValueError, self.rorepo.submodule, "doesn't exist")

    @with_rw_repo('HEAD', bare=False)
    def test_submodule_update(self, rwrepo):
        # fails in bare mode
        rwrepo._bare = True
        self.failUnlessRaises(InvalidGitRepositoryError, rwrepo.submodule_update)
        rwrepo._bare = False

        # test create submodule
        sm = rwrepo.submodules[0]
        sm = rwrepo.create_submodule("my_new_sub", "some_path", join_path_native(self.rorepo.working_tree_dir, sm.path))
        assert isinstance(sm, Submodule)

        # note: the rest of this functionality is tested in test_submodule
=======
	
	@raises(InvalidGitRepositoryError)
	def test_new_should_raise_on_invalid_repo_location(self):
		Repo(tempfile.gettempdir())

	@raises(NoSuchPathError)
	def test_new_should_raise_on_non_existant_path(self):
		Repo("repos/foobar")

	def test_repo_creation_from_different_paths(self):
		r_from_gitdir = Repo(self.rorepo.git_dir)
		assert r_from_gitdir.git_dir == self.rorepo.git_dir
		assert r_from_gitdir.git_dir.endswith('.git')
		assert not self.rorepo.git.working_dir.endswith('.git')
		assert r_from_gitdir.git.working_dir == self.rorepo.git.working_dir

	def test_description(self):
		txt = "Test repository"
		self.rorepo.description = txt
		assert_equal(self.rorepo.description, txt)

	def test_heads_should_return_array_of_head_objects(self):
		for head in self.rorepo.heads:
			assert_equal(Head, head.__class__)

	def test_heads_should_populate_head_data(self):
		for head in self.rorepo.heads:
			assert head.name
			assert isinstance(head.commit,Commit)
		# END for each head 
		
		assert isinstance(self.rorepo.heads.master, Head)
		assert isinstance(self.rorepo.heads['master'], Head)
		
	def test_tree_from_revision(self):
		tree = self.rorepo.tree('0.1.6')
		assert len(tree.hexsha) == 40 
		assert tree.type == "tree"
		assert self.rorepo.tree(tree) == tree
		
		# try from invalid revision that does not exist
		self.failUnlessRaises(BadObject, self.rorepo.tree, 'hello world')
		
	def test_commit_from_revision(self):
		commit = self.rorepo.commit('0.1.4')
		assert commit.type == 'commit'
		assert self.rorepo.commit(commit) == commit

	def test_commits(self):
		mc = 10
		commits = list(self.rorepo.iter_commits('0.1.6', max_count=mc))
		assert len(commits) == mc
		
		c = commits[0]
		assert_equal('9a4b1d4d11eee3c5362a4152216376e634bd14cf', c.hexsha)
		assert_equal(["c76852d0bff115720af3f27acdb084c59361e5f6"], [p.hexsha for p in c.parents])
		assert_equal("ce41fc29549042f1aa09cc03174896cf23f112e3", c.tree.hexsha)
		assert_equal("Michael Trier", c.author.name)
		assert_equal("mtrier@gmail.com", c.author.email)
		assert_equal(1232829715, c.authored_date)
		assert_equal(5*3600, c.author_tz_offset)
		assert_equal("Michael Trier", c.committer.name)
		assert_equal("mtrier@gmail.com", c.committer.email)
		assert_equal(1232829715, c.committed_date)
		assert_equal(5*3600, c.committer_tz_offset)
		assert_equal("Bumped version 0.1.6\n", c.message)

		c = commits[1]
		assert isinstance(c.parents, tuple)

	def test_trees(self):
		mc = 30
		num_trees = 0
		for tree in self.rorepo.iter_trees('0.1.5', max_count=mc):
			num_trees += 1
			assert isinstance(tree, Tree)
		# END for each tree
		assert num_trees == mc


	def _assert_empty_repo(self, repo):
		# test all kinds of things with an empty, freshly initialized repo. 
		# It should throw good errors
		
		# entries should be empty
		assert len(repo.index.entries) == 0
		
		# head is accessible
		assert repo.head
		assert repo.head.ref
		assert not repo.head.is_valid()
		
		# we can change the head to some other ref
		head_ref = Head.from_path(repo, Head.to_full_path('some_head'))
		assert not head_ref.is_valid()
		repo.head.ref = head_ref
		
		# is_dirty can handle all kwargs
		for args in ((1, 0, 0), (0, 1, 0), (0, 0, 1)):
			assert not repo.is_dirty(*args)
		# END for each arg 
		
		# we can add a file to the index ( if we are not bare )
		if not repo.bare:
			pass
		# END test repos with working tree
		

	def test_init(self):
		prev_cwd = os.getcwd()
		os.chdir(tempfile.gettempdir())
		git_dir_rela = "repos/foo/bar.git"
		del_dir_abs = os.path.abspath("repos")
		git_dir_abs = os.path.abspath(git_dir_rela)
		try:
			# with specific path
			for path in (git_dir_rela, git_dir_abs):
				r = Repo.init(path=path, bare=True)
				assert isinstance(r, Repo)
				assert r.bare == True
				assert os.path.isdir(r.git_dir)
				
				self._assert_empty_repo(r)
				
				# test clone
				clone_path = path + "_clone"
				rc = r.clone(clone_path)
				self._assert_empty_repo(rc)
				
				
				try:
					shutil.rmtree(clone_path)
				except OSError:
					# when relative paths are used, the clone may actually be inside
					# of the parent directory
					pass
				# END exception handling
				
				# try again, this time with the absolute version
				rc = Repo.clone_from(r.git_dir, clone_path)
				self._assert_empty_repo(rc)
				
				shutil.rmtree(git_dir_abs)
				try:
					shutil.rmtree(clone_path)
				except OSError:
					# when relative paths are used, the clone may actually be inside
					# of the parent directory
					pass
				# END exception handling
				
			# END for each path
			
			os.makedirs(git_dir_rela)
			os.chdir(git_dir_rela)
			r = Repo.init(bare=False)
			r.bare == False
			
			self._assert_empty_repo(r)
		finally:
			try:
				shutil.rmtree(del_dir_abs)
			except OSError:
				pass
			os.chdir(prev_cwd)
		# END restore previous state
		
	def test_bare_property(self):
		self.rorepo.bare

	def test_daemon_export(self):
		orig_val = self.rorepo.daemon_export
		self.rorepo.daemon_export = not orig_val
		assert self.rorepo.daemon_export == ( not orig_val )
		self.rorepo.daemon_export = orig_val
		assert self.rorepo.daemon_export == orig_val
  
	def test_alternates(self):
		cur_alternates = self.rorepo.alternates
		# empty alternates
		self.rorepo.alternates = []
		assert self.rorepo.alternates == []
		alts = [ "other/location", "this/location" ]
		self.rorepo.alternates = alts
		assert alts == self.rorepo.alternates
		self.rorepo.alternates = cur_alternates

	def test_repr(self):
		path = os.path.join(os.path.abspath(GIT_REPO), '.git')
		assert_equal('<git.Repo "%s">' % path, repr(self.rorepo))

	def test_is_dirty_with_bare_repository(self):
		orig_value = self.rorepo._bare
		self.rorepo._bare = True
		assert_false(self.rorepo.is_dirty())
		self.rorepo._bare = orig_value 

	def test_is_dirty(self):
		self.rorepo._bare = False
		for index in (0,1):
			for working_tree in (0,1):
				for untracked_files in (0,1):
					assert self.rorepo.is_dirty(index, working_tree, untracked_files) in (True, False)
				# END untracked files
			# END working tree
		# END index
		orig_val = self.rorepo._bare
		self.rorepo._bare = True
		assert self.rorepo.is_dirty() == False
		self.rorepo._bare = orig_val

	def test_head(self):
		assert self.rorepo.head.reference.object == self.rorepo.active_branch.object

	def test_index(self):
		index = self.rorepo.index
		assert isinstance(index, IndexFile)
	
	def test_tag(self):
		assert self.rorepo.tag('refs/tags/0.1.5').commit
		
	def test_archive(self):
		tmpfile = os.tmpfile()
		self.rorepo.archive(tmpfile, '0.1.5')
		assert tmpfile.tell()
		
	@patch_object(Git, '_call_process')
	def test_should_display_blame_information(self, git):
		git.return_value = fixture('blame')
		b = self.rorepo.blame( 'master', 'lib/git.py')
		assert_equal(13, len(b))
		assert_equal( 2, len(b[0]) )
		# assert_equal(25, reduce(lambda acc, x: acc + len(x[-1]), b))
		assert_equal(hash(b[0][0]), hash(b[9][0]))
		c = b[0][0]
		assert_true(git.called)
		assert_equal(git.call_args, (('blame', 'master', '--', 'lib/git.py'), {'p': True}))
		
		assert_equal('634396b2f541a9f2d58b00be1a07f0c358b999b3', c.hexsha)
		assert_equal('Tom Preston-Werner', c.author.name)
		assert_equal('tom@mojombo.com', c.author.email)
		assert_equal(1191997100, c.authored_date)
		assert_equal('Tom Preston-Werner', c.committer.name)
		assert_equal('tom@mojombo.com', c.committer.email)
		assert_equal(1191997100, c.committed_date)
		assert_equal('initial grit setup', c.message)
		
		# test the 'lines per commit' entries
		tlist = b[0][1]
		assert_true( tlist )
		assert_true( isinstance( tlist[0], basestring ) )
		assert_true( len( tlist ) < sum( len(t) for t in tlist ) )				 # test for single-char bug
		
	def test_blame_real(self):
		c = 0
		for item in self.rorepo.head.commit.tree.traverse(
					predicate=lambda i, d: i.type == 'blob' and i.path.endswith('.py')):
			c += 1
			b = self.rorepo.blame(self.rorepo.head, item.path)
		#END for each item to traverse
		assert c
		
	def test_untracked_files(self):
		base = self.rorepo.working_tree_dir
		files = (	join_path_native(base, "__test_myfile"), 
					join_path_native(base, "__test_other_file") )
		num_recently_untracked = 0
		try:
			for fpath in files:
				fd = open(fpath,"wb")
				fd.close()
			# END for each filename
			untracked_files = self.rorepo.untracked_files
			num_recently_untracked = len(untracked_files)
			
			# assure we have all names - they are relative to the git-dir
			num_test_untracked = 0
			for utfile in untracked_files:
				num_test_untracked += join_path_native(base, utfile) in files
			assert len(files) == num_test_untracked
		finally:
			for fpath in files:
				if os.path.isfile(fpath):
					os.remove(fpath)
		# END handle files 
		
		assert len(self.rorepo.untracked_files) == (num_recently_untracked - len(files))
		
	def test_config_reader(self):
		reader = self.rorepo.config_reader()				# all config files 
		assert reader.read_only
		reader = self.rorepo.config_reader("repository")	# single config file
		assert reader.read_only
		
	def test_config_writer(self):
		for config_level in self.rorepo.config_level:
			try:
				writer = self.rorepo.config_writer(config_level)
				assert not writer.read_only
			except IOError:
				# its okay not to get a writer for some configuration files if we 
				# have no permissions
				pass 
		# END for each config level 
		
	def test_creation_deletion(self):
		# just a very quick test to assure it generally works. There are 
		# specialized cases in the test_refs module
		head = self.rorepo.create_head("new_head", "HEAD~1")
		self.rorepo.delete_head(head)
		
		tag = self.rorepo.create_tag("new_tag", "HEAD~2")
		self.rorepo.delete_tag(tag)
		self.rorepo.config_writer()
		remote = self.rorepo.create_remote("new_remote", "git@server:repo.git")
		self.rorepo.delete_remote(remote)
		
	def test_comparison_and_hash(self):
		# this is only a preliminary test, more testing done in test_index
		assert self.rorepo == self.rorepo and not (self.rorepo != self.rorepo)
		assert len(set((self.rorepo, self.rorepo))) == 1
		
	def test_git_cmd(self):
		# test CatFileContentStream, just to be very sure we have no fencepost errors
		# last \n is the terminating newline that it expects
		l1 = "0123456789\n"
		l2 = "abcdefghijklmnopqrstxy\n"
		l3 = "z\n" 
		d = "%s%s%s\n" % (l1, l2, l3)
		
		l1p = l1[:5]
		
		# full size
		# size is without terminating newline
		def mkfull():
			return Git.CatFileContentStream(len(d)-1, StringIO(d))
			
		ts = 5
		def mktiny():
			return Git.CatFileContentStream(ts, StringIO(d))
		
		# readlines no limit
		s = mkfull()
		lines = s.readlines()
		assert len(lines) == 3 and lines[-1].endswith('\n')
		assert s._stream.tell() == len(d)	# must have scrubbed to the end
		
		# realines line limit
		s = mkfull()
		lines = s.readlines(5)
		assert len(lines) == 1
		
		# readlines on tiny sections
		s = mktiny()
		lines = s.readlines()
		assert len(lines) == 1 and lines[0] == l1p
		assert s._stream.tell() == ts+1
		
		# readline no limit
		s = mkfull()
		assert s.readline() == l1
		assert s.readline() == l2
		assert s.readline() == l3
		assert s.readline() == ''
		assert s._stream.tell() == len(d)
		
		# readline limit
		s = mkfull()
		assert s.readline(5) == l1p
		assert s.readline() == l1[5:]
		
		# readline on tiny section
		s = mktiny()
		assert s.readline() == l1p
		assert s.readline() == ''
		assert s._stream.tell() == ts+1
		
		# read no limit
		s = mkfull()
		assert s.read() == d[:-1]
		assert s.read() == ''
		assert s._stream.tell() == len(d)
		
		# read limit
		s = mkfull()
		assert s.read(5) == l1p
		assert s.read(6) == l1[5:]
		assert s._stream.tell() == 5 + 6	# its not yet done
		
		# read tiny
		s = mktiny()
		assert s.read(2) == l1[:2]
		assert s._stream.tell() == 2
		assert s.read() == l1[2:ts]
		assert s._stream.tell() == ts+1
		
	def _assert_rev_parse_types(self, name, rev_obj):
		rev_parse = self.rorepo.rev_parse
		
		if rev_obj.type == 'tag':
			rev_obj = rev_obj.object
		
		# tree and blob type
		obj = rev_parse(name + '^{tree}')
		assert obj == rev_obj.tree
		
		obj = rev_parse(name + ':CHANGES')
		assert obj.type == 'blob' and obj.path == 'CHANGES'
		assert rev_obj.tree['CHANGES'] == obj
			
		
	def _assert_rev_parse(self, name):
		"""tries multiple different rev-parse syntaxes with the given name
		:return: parsed object"""
		rev_parse = self.rorepo.rev_parse
		orig_obj = rev_parse(name)
		if orig_obj.type == 'tag':
			obj = orig_obj.object
		else:
			obj = orig_obj
		# END deref tags by default 
		
		# try history
		rev = name + "~"
		obj2 = rev_parse(rev)
		assert obj2 == obj.parents[0]
		self._assert_rev_parse_types(rev, obj2)
		
		# history with number
		ni = 11
		history = [obj.parents[0]]
		for pn in range(ni):
			history.append(history[-1].parents[0])
		# END get given amount of commits
		
		for pn in range(11):
			rev = name + "~%i" % (pn+1)
			obj2 = rev_parse(rev)
			assert obj2 == history[pn]
			self._assert_rev_parse_types(rev, obj2)
		# END history check
		
		# parent ( default )
		rev = name + "^"
		obj2 = rev_parse(rev)
		assert obj2 == obj.parents[0]
		self._assert_rev_parse_types(rev, obj2)
		
		# parent with number
		for pn, parent in enumerate(obj.parents):
			rev = name + "^%i" % (pn+1)
			assert rev_parse(rev) == parent
			self._assert_rev_parse_types(rev, parent)
		# END for each parent
		
		return orig_obj
		
	@with_rw_repo('HEAD', bare=False)
	def test_rw_rev_parse(self, rwrepo):
		# verify it does not confuse branches with hexsha ids
		ahead = rwrepo.create_head('aaaaaaaa')
		assert(rwrepo.rev_parse(str(ahead)) == ahead.commit)
		
	def test_rev_parse(self):
		rev_parse = self.rorepo.rev_parse
		
		# try special case: This one failed at some point, make sure its fixed
		assert rev_parse("33ebe").hexsha == "33ebe7acec14b25c5f84f35a664803fcab2f7781"
		
		# start from reference
		num_resolved = 0
		
		for ref in Reference.iter_items(self.rorepo):
			path_tokens = ref.path.split("/")
			for pt in range(len(path_tokens)):
				path_section = '/'.join(path_tokens[-(pt+1):]) 
				try:
					obj = self._assert_rev_parse(path_section)
					assert obj.type == ref.object.type
					num_resolved += 1
				except BadObject:
					print "failed on %s" % path_section
					# is fine, in case we have something like 112, which belongs to remotes/rname/merge-requests/112
					pass
				# END exception handling
			# END for each token
		# END for each reference
		assert num_resolved
		
		# it works with tags !
		tag = self._assert_rev_parse('0.1.4')
		assert tag.type == 'tag'
		
		# try full sha directly ( including type conversion )
		assert tag.object == rev_parse(tag.object.hexsha)
		self._assert_rev_parse_types(tag.object.hexsha, tag.object)
		
		
		# multiple tree types result in the same tree: HEAD^{tree}^{tree}:CHANGES
		rev = '0.1.4^{tree}^{tree}'
		assert rev_parse(rev) == tag.object.tree
		assert rev_parse(rev+':CHANGES') == tag.object.tree['CHANGES']
		
		
		# try to get parents from first revision - it should fail as no such revision
		# exists
		first_rev = "33ebe7acec14b25c5f84f35a664803fcab2f7781"
		commit = rev_parse(first_rev)
		assert len(commit.parents) == 0
		assert commit.hexsha == first_rev
		self.failUnlessRaises(BadObject, rev_parse, first_rev+"~")
		self.failUnlessRaises(BadObject, rev_parse, first_rev+"^")
		
		# short SHA1
		commit2 = rev_parse(first_rev[:20])
		assert commit2 == commit
		commit2 = rev_parse(first_rev[:5])
		assert commit2 == commit
		
		
		# todo: dereference tag into a blob 0.1.7^{blob} - quite a special one
		# needs a tag which points to a blob
		
		
		# ref^0 returns commit being pointed to, same with ref~0, and ^{}
		tag = rev_parse('0.1.4')
		for token in (('~0', '^0', '^{}')):
			assert tag.object == rev_parse('0.1.4%s' % token)
		# END handle multiple tokens
		
		# try partial parsing
		max_items = 40
		for i, binsha in enumerate(self.rorepo.odb.sha_iter()):
			assert rev_parse(bin_to_hex(binsha)[:8-(i%2)]).binsha == binsha
			if i > max_items:
				# this is rather slow currently, as rev_parse returns an object
				# which requires accessing packs, it has some additional overhead
				break
		# END for each binsha in repo
		
		# missing closing brace commit^{tree
		self.failUnlessRaises(ValueError, rev_parse, '0.1.4^{tree')
		
		# missing starting brace
		self.failUnlessRaises(ValueError, rev_parse, '0.1.4^tree}')
		
		# REVLOG
		#######
		head = self.rorepo.head
		
		# need to specify a ref when using the @ syntax
		self.failUnlessRaises(BadObject, rev_parse, "%s@{0}" % head.commit.hexsha)
		
		# uses HEAD.ref by default
		assert rev_parse('@{0}') == head.commit
		if not head.is_detached:
			refspec = '%s@{0}' % head.ref.name
			assert rev_parse(refspec) == head.ref.commit
			# all additional specs work as well
			assert rev_parse(refspec+"^{tree}") == head.commit.tree
			assert rev_parse(refspec+":CHANGES").type == 'blob'
		#END operate on non-detached head
		
		# the last position
		assert rev_parse('@{1}') != head.commit
		
		# position doesn't exist
		self.failUnlessRaises(IndexError, rev_parse, '@{10000}')
		
		# currently, nothing more is supported
		self.failUnlessRaises(NotImplementedError, rev_parse, "@{1 week ago}")
		
	def test_repo_odbtype(self):
		target_type = GitDB
		if sys.version_info[1] < 5:
			target_type = GitCmdObjectDB
		assert isinstance(self.rorepo.odb, target_type)
			
	@with_rw_repo('HEAD')
	def test_git_file(self, rwrepo):
		# Move the .git directory to another location and create the .git file.
		real_path_abs = os.path.abspath(join_path_native(rwrepo.working_tree_dir, '.real'))
		os.rename(rwrepo.git_dir, real_path_abs)
		git_file_path = join_path_native(rwrepo.working_tree_dir, '.git')
		open(git_file_path, 'wb').write(fixture('git_file'))
		
		# Create a repo and make sure it's pointing to the relocated .git directory.
		git_file_repo = Repo(rwrepo.working_tree_dir)
		assert os.path.abspath(git_file_repo.git_dir) == real_path_abs
		
		# Test using an absolute gitdir path in the .git file.
		open(git_file_path, 'wb').write('gitdir: %s\n' % real_path_abs)
		git_file_repo = Repo(rwrepo.working_tree_dir)
		assert os.path.abspath(git_file_repo.git_dir) == real_path_abs
		
	def test_submodules(self):
		assert len(self.rorepo.submodules) == 1		# non-recursive
		assert len(list(self.rorepo.iter_submodules())) >= 2
		
		assert isinstance(self.rorepo.submodule("gitdb"), Submodule)
		self.failUnlessRaises(ValueError, self.rorepo.submodule, "doesn't exist")
		
	@with_rw_repo('HEAD', bare=False)
	def test_submodule_update(self, rwrepo):
		# fails in bare mode
		rwrepo._bare = True
		self.failUnlessRaises(InvalidGitRepositoryError, rwrepo.submodule_update)
		rwrepo._bare = False
		
		# test create submodule
		sm = rwrepo.submodules[0]
		sm = rwrepo.create_submodule("my_new_sub", "some_path", join_path_native(self.rorepo.working_tree_dir, sm.path))
		assert isinstance(sm, Submodule)
		
		# note: the rest of this functionality is tested in test_submodule
		
		
>>>>>>> 3621c06c
<|MERGE_RESOLUTION|>--- conflicted
+++ resolved
@@ -24,8 +24,6 @@
 
 
 class TestRepo(TestBase):
-<<<<<<< HEAD
-
     @raises(InvalidGitRepositoryError)
     def test_new_should_raise_on_invalid_repo_location(self):
         Repo(tempfile.gettempdir())
@@ -616,622 +614,20 @@
         assert isinstance(sm, Submodule)
 
         # note: the rest of this functionality is tested in test_submodule
-=======
-	
-	@raises(InvalidGitRepositoryError)
-	def test_new_should_raise_on_invalid_repo_location(self):
-		Repo(tempfile.gettempdir())
-
-	@raises(NoSuchPathError)
-	def test_new_should_raise_on_non_existant_path(self):
-		Repo("repos/foobar")
-
-	def test_repo_creation_from_different_paths(self):
-		r_from_gitdir = Repo(self.rorepo.git_dir)
-		assert r_from_gitdir.git_dir == self.rorepo.git_dir
-		assert r_from_gitdir.git_dir.endswith('.git')
-		assert not self.rorepo.git.working_dir.endswith('.git')
-		assert r_from_gitdir.git.working_dir == self.rorepo.git.working_dir
-
-	def test_description(self):
-		txt = "Test repository"
-		self.rorepo.description = txt
-		assert_equal(self.rorepo.description, txt)
-
-	def test_heads_should_return_array_of_head_objects(self):
-		for head in self.rorepo.heads:
-			assert_equal(Head, head.__class__)
-
-	def test_heads_should_populate_head_data(self):
-		for head in self.rorepo.heads:
-			assert head.name
-			assert isinstance(head.commit,Commit)
-		# END for each head 
-		
-		assert isinstance(self.rorepo.heads.master, Head)
-		assert isinstance(self.rorepo.heads['master'], Head)
-		
-	def test_tree_from_revision(self):
-		tree = self.rorepo.tree('0.1.6')
-		assert len(tree.hexsha) == 40 
-		assert tree.type == "tree"
-		assert self.rorepo.tree(tree) == tree
-		
-		# try from invalid revision that does not exist
-		self.failUnlessRaises(BadObject, self.rorepo.tree, 'hello world')
-		
-	def test_commit_from_revision(self):
-		commit = self.rorepo.commit('0.1.4')
-		assert commit.type == 'commit'
-		assert self.rorepo.commit(commit) == commit
-
-	def test_commits(self):
-		mc = 10
-		commits = list(self.rorepo.iter_commits('0.1.6', max_count=mc))
-		assert len(commits) == mc
-		
-		c = commits[0]
-		assert_equal('9a4b1d4d11eee3c5362a4152216376e634bd14cf', c.hexsha)
-		assert_equal(["c76852d0bff115720af3f27acdb084c59361e5f6"], [p.hexsha for p in c.parents])
-		assert_equal("ce41fc29549042f1aa09cc03174896cf23f112e3", c.tree.hexsha)
-		assert_equal("Michael Trier", c.author.name)
-		assert_equal("mtrier@gmail.com", c.author.email)
-		assert_equal(1232829715, c.authored_date)
-		assert_equal(5*3600, c.author_tz_offset)
-		assert_equal("Michael Trier", c.committer.name)
-		assert_equal("mtrier@gmail.com", c.committer.email)
-		assert_equal(1232829715, c.committed_date)
-		assert_equal(5*3600, c.committer_tz_offset)
-		assert_equal("Bumped version 0.1.6\n", c.message)
-
-		c = commits[1]
-		assert isinstance(c.parents, tuple)
-
-	def test_trees(self):
-		mc = 30
-		num_trees = 0
-		for tree in self.rorepo.iter_trees('0.1.5', max_count=mc):
-			num_trees += 1
-			assert isinstance(tree, Tree)
-		# END for each tree
-		assert num_trees == mc
-
-
-	def _assert_empty_repo(self, repo):
-		# test all kinds of things with an empty, freshly initialized repo. 
-		# It should throw good errors
-		
-		# entries should be empty
-		assert len(repo.index.entries) == 0
-		
-		# head is accessible
-		assert repo.head
-		assert repo.head.ref
-		assert not repo.head.is_valid()
-		
-		# we can change the head to some other ref
-		head_ref = Head.from_path(repo, Head.to_full_path('some_head'))
-		assert not head_ref.is_valid()
-		repo.head.ref = head_ref
-		
-		# is_dirty can handle all kwargs
-		for args in ((1, 0, 0), (0, 1, 0), (0, 0, 1)):
-			assert not repo.is_dirty(*args)
-		# END for each arg 
-		
-		# we can add a file to the index ( if we are not bare )
-		if not repo.bare:
-			pass
-		# END test repos with working tree
-		
-
-	def test_init(self):
-		prev_cwd = os.getcwd()
-		os.chdir(tempfile.gettempdir())
-		git_dir_rela = "repos/foo/bar.git"
-		del_dir_abs = os.path.abspath("repos")
-		git_dir_abs = os.path.abspath(git_dir_rela)
-		try:
-			# with specific path
-			for path in (git_dir_rela, git_dir_abs):
-				r = Repo.init(path=path, bare=True)
-				assert isinstance(r, Repo)
-				assert r.bare == True
-				assert os.path.isdir(r.git_dir)
-				
-				self._assert_empty_repo(r)
-				
-				# test clone
-				clone_path = path + "_clone"
-				rc = r.clone(clone_path)
-				self._assert_empty_repo(rc)
-				
-				
-				try:
-					shutil.rmtree(clone_path)
-				except OSError:
-					# when relative paths are used, the clone may actually be inside
-					# of the parent directory
-					pass
-				# END exception handling
-				
-				# try again, this time with the absolute version
-				rc = Repo.clone_from(r.git_dir, clone_path)
-				self._assert_empty_repo(rc)
-				
-				shutil.rmtree(git_dir_abs)
-				try:
-					shutil.rmtree(clone_path)
-				except OSError:
-					# when relative paths are used, the clone may actually be inside
-					# of the parent directory
-					pass
-				# END exception handling
-				
-			# END for each path
-			
-			os.makedirs(git_dir_rela)
-			os.chdir(git_dir_rela)
-			r = Repo.init(bare=False)
-			r.bare == False
-			
-			self._assert_empty_repo(r)
-		finally:
-			try:
-				shutil.rmtree(del_dir_abs)
-			except OSError:
-				pass
-			os.chdir(prev_cwd)
-		# END restore previous state
-		
-	def test_bare_property(self):
-		self.rorepo.bare
-
-	def test_daemon_export(self):
-		orig_val = self.rorepo.daemon_export
-		self.rorepo.daemon_export = not orig_val
-		assert self.rorepo.daemon_export == ( not orig_val )
-		self.rorepo.daemon_export = orig_val
-		assert self.rorepo.daemon_export == orig_val
-  
-	def test_alternates(self):
-		cur_alternates = self.rorepo.alternates
-		# empty alternates
-		self.rorepo.alternates = []
-		assert self.rorepo.alternates == []
-		alts = [ "other/location", "this/location" ]
-		self.rorepo.alternates = alts
-		assert alts == self.rorepo.alternates
-		self.rorepo.alternates = cur_alternates
-
-	def test_repr(self):
-		path = os.path.join(os.path.abspath(GIT_REPO), '.git')
-		assert_equal('<git.Repo "%s">' % path, repr(self.rorepo))
-
-	def test_is_dirty_with_bare_repository(self):
-		orig_value = self.rorepo._bare
-		self.rorepo._bare = True
-		assert_false(self.rorepo.is_dirty())
-		self.rorepo._bare = orig_value 
-
-	def test_is_dirty(self):
-		self.rorepo._bare = False
-		for index in (0,1):
-			for working_tree in (0,1):
-				for untracked_files in (0,1):
-					assert self.rorepo.is_dirty(index, working_tree, untracked_files) in (True, False)
-				# END untracked files
-			# END working tree
-		# END index
-		orig_val = self.rorepo._bare
-		self.rorepo._bare = True
-		assert self.rorepo.is_dirty() == False
-		self.rorepo._bare = orig_val
-
-	def test_head(self):
-		assert self.rorepo.head.reference.object == self.rorepo.active_branch.object
-
-	def test_index(self):
-		index = self.rorepo.index
-		assert isinstance(index, IndexFile)
-	
-	def test_tag(self):
-		assert self.rorepo.tag('refs/tags/0.1.5').commit
-		
-	def test_archive(self):
-		tmpfile = os.tmpfile()
-		self.rorepo.archive(tmpfile, '0.1.5')
-		assert tmpfile.tell()
-		
-	@patch_object(Git, '_call_process')
-	def test_should_display_blame_information(self, git):
-		git.return_value = fixture('blame')
-		b = self.rorepo.blame( 'master', 'lib/git.py')
-		assert_equal(13, len(b))
-		assert_equal( 2, len(b[0]) )
-		# assert_equal(25, reduce(lambda acc, x: acc + len(x[-1]), b))
-		assert_equal(hash(b[0][0]), hash(b[9][0]))
-		c = b[0][0]
-		assert_true(git.called)
-		assert_equal(git.call_args, (('blame', 'master', '--', 'lib/git.py'), {'p': True}))
-		
-		assert_equal('634396b2f541a9f2d58b00be1a07f0c358b999b3', c.hexsha)
-		assert_equal('Tom Preston-Werner', c.author.name)
-		assert_equal('tom@mojombo.com', c.author.email)
-		assert_equal(1191997100, c.authored_date)
-		assert_equal('Tom Preston-Werner', c.committer.name)
-		assert_equal('tom@mojombo.com', c.committer.email)
-		assert_equal(1191997100, c.committed_date)
-		assert_equal('initial grit setup', c.message)
-		
-		# test the 'lines per commit' entries
-		tlist = b[0][1]
-		assert_true( tlist )
-		assert_true( isinstance( tlist[0], basestring ) )
-		assert_true( len( tlist ) < sum( len(t) for t in tlist ) )				 # test for single-char bug
-		
-	def test_blame_real(self):
-		c = 0
-		for item in self.rorepo.head.commit.tree.traverse(
-					predicate=lambda i, d: i.type == 'blob' and i.path.endswith('.py')):
-			c += 1
-			b = self.rorepo.blame(self.rorepo.head, item.path)
-		#END for each item to traverse
-		assert c
-		
-	def test_untracked_files(self):
-		base = self.rorepo.working_tree_dir
-		files = (	join_path_native(base, "__test_myfile"), 
-					join_path_native(base, "__test_other_file") )
-		num_recently_untracked = 0
-		try:
-			for fpath in files:
-				fd = open(fpath,"wb")
-				fd.close()
-			# END for each filename
-			untracked_files = self.rorepo.untracked_files
-			num_recently_untracked = len(untracked_files)
-			
-			# assure we have all names - they are relative to the git-dir
-			num_test_untracked = 0
-			for utfile in untracked_files:
-				num_test_untracked += join_path_native(base, utfile) in files
-			assert len(files) == num_test_untracked
-		finally:
-			for fpath in files:
-				if os.path.isfile(fpath):
-					os.remove(fpath)
-		# END handle files 
-		
-		assert len(self.rorepo.untracked_files) == (num_recently_untracked - len(files))
-		
-	def test_config_reader(self):
-		reader = self.rorepo.config_reader()				# all config files 
-		assert reader.read_only
-		reader = self.rorepo.config_reader("repository")	# single config file
-		assert reader.read_only
-		
-	def test_config_writer(self):
-		for config_level in self.rorepo.config_level:
-			try:
-				writer = self.rorepo.config_writer(config_level)
-				assert not writer.read_only
-			except IOError:
-				# its okay not to get a writer for some configuration files if we 
-				# have no permissions
-				pass 
-		# END for each config level 
-		
-	def test_creation_deletion(self):
-		# just a very quick test to assure it generally works. There are 
-		# specialized cases in the test_refs module
-		head = self.rorepo.create_head("new_head", "HEAD~1")
-		self.rorepo.delete_head(head)
-		
-		tag = self.rorepo.create_tag("new_tag", "HEAD~2")
-		self.rorepo.delete_tag(tag)
-		self.rorepo.config_writer()
-		remote = self.rorepo.create_remote("new_remote", "git@server:repo.git")
-		self.rorepo.delete_remote(remote)
-		
-	def test_comparison_and_hash(self):
-		# this is only a preliminary test, more testing done in test_index
-		assert self.rorepo == self.rorepo and not (self.rorepo != self.rorepo)
-		assert len(set((self.rorepo, self.rorepo))) == 1
-		
-	def test_git_cmd(self):
-		# test CatFileContentStream, just to be very sure we have no fencepost errors
-		# last \n is the terminating newline that it expects
-		l1 = "0123456789\n"
-		l2 = "abcdefghijklmnopqrstxy\n"
-		l3 = "z\n" 
-		d = "%s%s%s\n" % (l1, l2, l3)
-		
-		l1p = l1[:5]
-		
-		# full size
-		# size is without terminating newline
-		def mkfull():
-			return Git.CatFileContentStream(len(d)-1, StringIO(d))
-			
-		ts = 5
-		def mktiny():
-			return Git.CatFileContentStream(ts, StringIO(d))
-		
-		# readlines no limit
-		s = mkfull()
-		lines = s.readlines()
-		assert len(lines) == 3 and lines[-1].endswith('\n')
-		assert s._stream.tell() == len(d)	# must have scrubbed to the end
-		
-		# realines line limit
-		s = mkfull()
-		lines = s.readlines(5)
-		assert len(lines) == 1
-		
-		# readlines on tiny sections
-		s = mktiny()
-		lines = s.readlines()
-		assert len(lines) == 1 and lines[0] == l1p
-		assert s._stream.tell() == ts+1
-		
-		# readline no limit
-		s = mkfull()
-		assert s.readline() == l1
-		assert s.readline() == l2
-		assert s.readline() == l3
-		assert s.readline() == ''
-		assert s._stream.tell() == len(d)
-		
-		# readline limit
-		s = mkfull()
-		assert s.readline(5) == l1p
-		assert s.readline() == l1[5:]
-		
-		# readline on tiny section
-		s = mktiny()
-		assert s.readline() == l1p
-		assert s.readline() == ''
-		assert s._stream.tell() == ts+1
-		
-		# read no limit
-		s = mkfull()
-		assert s.read() == d[:-1]
-		assert s.read() == ''
-		assert s._stream.tell() == len(d)
-		
-		# read limit
-		s = mkfull()
-		assert s.read(5) == l1p
-		assert s.read(6) == l1[5:]
-		assert s._stream.tell() == 5 + 6	# its not yet done
-		
-		# read tiny
-		s = mktiny()
-		assert s.read(2) == l1[:2]
-		assert s._stream.tell() == 2
-		assert s.read() == l1[2:ts]
-		assert s._stream.tell() == ts+1
-		
-	def _assert_rev_parse_types(self, name, rev_obj):
-		rev_parse = self.rorepo.rev_parse
-		
-		if rev_obj.type == 'tag':
-			rev_obj = rev_obj.object
-		
-		# tree and blob type
-		obj = rev_parse(name + '^{tree}')
-		assert obj == rev_obj.tree
-		
-		obj = rev_parse(name + ':CHANGES')
-		assert obj.type == 'blob' and obj.path == 'CHANGES'
-		assert rev_obj.tree['CHANGES'] == obj
-			
-		
-	def _assert_rev_parse(self, name):
-		"""tries multiple different rev-parse syntaxes with the given name
-		:return: parsed object"""
-		rev_parse = self.rorepo.rev_parse
-		orig_obj = rev_parse(name)
-		if orig_obj.type == 'tag':
-			obj = orig_obj.object
-		else:
-			obj = orig_obj
-		# END deref tags by default 
-		
-		# try history
-		rev = name + "~"
-		obj2 = rev_parse(rev)
-		assert obj2 == obj.parents[0]
-		self._assert_rev_parse_types(rev, obj2)
-		
-		# history with number
-		ni = 11
-		history = [obj.parents[0]]
-		for pn in range(ni):
-			history.append(history[-1].parents[0])
-		# END get given amount of commits
-		
-		for pn in range(11):
-			rev = name + "~%i" % (pn+1)
-			obj2 = rev_parse(rev)
-			assert obj2 == history[pn]
-			self._assert_rev_parse_types(rev, obj2)
-		# END history check
-		
-		# parent ( default )
-		rev = name + "^"
-		obj2 = rev_parse(rev)
-		assert obj2 == obj.parents[0]
-		self._assert_rev_parse_types(rev, obj2)
-		
-		# parent with number
-		for pn, parent in enumerate(obj.parents):
-			rev = name + "^%i" % (pn+1)
-			assert rev_parse(rev) == parent
-			self._assert_rev_parse_types(rev, parent)
-		# END for each parent
-		
-		return orig_obj
-		
-	@with_rw_repo('HEAD', bare=False)
-	def test_rw_rev_parse(self, rwrepo):
-		# verify it does not confuse branches with hexsha ids
-		ahead = rwrepo.create_head('aaaaaaaa')
-		assert(rwrepo.rev_parse(str(ahead)) == ahead.commit)
-		
-	def test_rev_parse(self):
-		rev_parse = self.rorepo.rev_parse
-		
-		# try special case: This one failed at some point, make sure its fixed
-		assert rev_parse("33ebe").hexsha == "33ebe7acec14b25c5f84f35a664803fcab2f7781"
-		
-		# start from reference
-		num_resolved = 0
-		
-		for ref in Reference.iter_items(self.rorepo):
-			path_tokens = ref.path.split("/")
-			for pt in range(len(path_tokens)):
-				path_section = '/'.join(path_tokens[-(pt+1):]) 
-				try:
-					obj = self._assert_rev_parse(path_section)
-					assert obj.type == ref.object.type
-					num_resolved += 1
-				except BadObject:
-					print "failed on %s" % path_section
-					# is fine, in case we have something like 112, which belongs to remotes/rname/merge-requests/112
-					pass
-				# END exception handling
-			# END for each token
-		# END for each reference
-		assert num_resolved
-		
-		# it works with tags !
-		tag = self._assert_rev_parse('0.1.4')
-		assert tag.type == 'tag'
-		
-		# try full sha directly ( including type conversion )
-		assert tag.object == rev_parse(tag.object.hexsha)
-		self._assert_rev_parse_types(tag.object.hexsha, tag.object)
-		
-		
-		# multiple tree types result in the same tree: HEAD^{tree}^{tree}:CHANGES
-		rev = '0.1.4^{tree}^{tree}'
-		assert rev_parse(rev) == tag.object.tree
-		assert rev_parse(rev+':CHANGES') == tag.object.tree['CHANGES']
-		
-		
-		# try to get parents from first revision - it should fail as no such revision
-		# exists
-		first_rev = "33ebe7acec14b25c5f84f35a664803fcab2f7781"
-		commit = rev_parse(first_rev)
-		assert len(commit.parents) == 0
-		assert commit.hexsha == first_rev
-		self.failUnlessRaises(BadObject, rev_parse, first_rev+"~")
-		self.failUnlessRaises(BadObject, rev_parse, first_rev+"^")
-		
-		# short SHA1
-		commit2 = rev_parse(first_rev[:20])
-		assert commit2 == commit
-		commit2 = rev_parse(first_rev[:5])
-		assert commit2 == commit
-		
-		
-		# todo: dereference tag into a blob 0.1.7^{blob} - quite a special one
-		# needs a tag which points to a blob
-		
-		
-		# ref^0 returns commit being pointed to, same with ref~0, and ^{}
-		tag = rev_parse('0.1.4')
-		for token in (('~0', '^0', '^{}')):
-			assert tag.object == rev_parse('0.1.4%s' % token)
-		# END handle multiple tokens
-		
-		# try partial parsing
-		max_items = 40
-		for i, binsha in enumerate(self.rorepo.odb.sha_iter()):
-			assert rev_parse(bin_to_hex(binsha)[:8-(i%2)]).binsha == binsha
-			if i > max_items:
-				# this is rather slow currently, as rev_parse returns an object
-				# which requires accessing packs, it has some additional overhead
-				break
-		# END for each binsha in repo
-		
-		# missing closing brace commit^{tree
-		self.failUnlessRaises(ValueError, rev_parse, '0.1.4^{tree')
-		
-		# missing starting brace
-		self.failUnlessRaises(ValueError, rev_parse, '0.1.4^tree}')
-		
-		# REVLOG
-		#######
-		head = self.rorepo.head
-		
-		# need to specify a ref when using the @ syntax
-		self.failUnlessRaises(BadObject, rev_parse, "%s@{0}" % head.commit.hexsha)
-		
-		# uses HEAD.ref by default
-		assert rev_parse('@{0}') == head.commit
-		if not head.is_detached:
-			refspec = '%s@{0}' % head.ref.name
-			assert rev_parse(refspec) == head.ref.commit
-			# all additional specs work as well
-			assert rev_parse(refspec+"^{tree}") == head.commit.tree
-			assert rev_parse(refspec+":CHANGES").type == 'blob'
-		#END operate on non-detached head
-		
-		# the last position
-		assert rev_parse('@{1}') != head.commit
-		
-		# position doesn't exist
-		self.failUnlessRaises(IndexError, rev_parse, '@{10000}')
-		
-		# currently, nothing more is supported
-		self.failUnlessRaises(NotImplementedError, rev_parse, "@{1 week ago}")
-		
-	def test_repo_odbtype(self):
-		target_type = GitDB
-		if sys.version_info[1] < 5:
-			target_type = GitCmdObjectDB
-		assert isinstance(self.rorepo.odb, target_type)
-			
-	@with_rw_repo('HEAD')
-	def test_git_file(self, rwrepo):
-		# Move the .git directory to another location and create the .git file.
-		real_path_abs = os.path.abspath(join_path_native(rwrepo.working_tree_dir, '.real'))
-		os.rename(rwrepo.git_dir, real_path_abs)
-		git_file_path = join_path_native(rwrepo.working_tree_dir, '.git')
-		open(git_file_path, 'wb').write(fixture('git_file'))
-		
-		# Create a repo and make sure it's pointing to the relocated .git directory.
-		git_file_repo = Repo(rwrepo.working_tree_dir)
-		assert os.path.abspath(git_file_repo.git_dir) == real_path_abs
-		
-		# Test using an absolute gitdir path in the .git file.
-		open(git_file_path, 'wb').write('gitdir: %s\n' % real_path_abs)
-		git_file_repo = Repo(rwrepo.working_tree_dir)
-		assert os.path.abspath(git_file_repo.git_dir) == real_path_abs
-		
-	def test_submodules(self):
-		assert len(self.rorepo.submodules) == 1		# non-recursive
-		assert len(list(self.rorepo.iter_submodules())) >= 2
-		
-		assert isinstance(self.rorepo.submodule("gitdb"), Submodule)
-		self.failUnlessRaises(ValueError, self.rorepo.submodule, "doesn't exist")
-		
-	@with_rw_repo('HEAD', bare=False)
-	def test_submodule_update(self, rwrepo):
-		# fails in bare mode
-		rwrepo._bare = True
-		self.failUnlessRaises(InvalidGitRepositoryError, rwrepo.submodule_update)
-		rwrepo._bare = False
-		
-		# test create submodule
-		sm = rwrepo.submodules[0]
-		sm = rwrepo.create_submodule("my_new_sub", "some_path", join_path_native(self.rorepo.working_tree_dir, sm.path))
-		assert isinstance(sm, Submodule)
-		
-		# note: the rest of this functionality is tested in test_submodule
-		
-		
->>>>>>> 3621c06c
+
+    @with_rw_repo('HEAD')
+    def test_git_file(self, rwrepo):
+        # Move the .git directory to another location and create the .git file.
+        real_path_abs = os.path.abspath(join_path_native(rwrepo.working_tree_dir, '.real'))
+        os.rename(rwrepo.git_dir, real_path_abs)
+        git_file_path = join_path_native(rwrepo.working_tree_dir, '.git')
+        open(git_file_path, 'wb').write(fixture('git_file'))
+        
+        # Create a repo and make sure it's pointing to the relocated .git directory.
+        git_file_repo = Repo(rwrepo.working_tree_dir)
+        assert os.path.abspath(git_file_repo.git_dir) == real_path_abs
+        
+        # Test using an absolute gitdir path in the .git file.
+        open(git_file_path, 'wb').write('gitdir: %s\n' % real_path_abs)
+        git_file_repo = Repo(rwrepo.working_tree_dir)
+        assert os.path.abspath(git_file_repo.git_dir) == real_path_abs