--- conflicted
+++ resolved
@@ -20,7 +20,11 @@
 import time
 from stat import *
 
-<<<<<<< HEAD
+from StringIO import StringIO
+from gitdb.base import IStream
+from git.objects import Blob
+from git.index.typ import BaseIndexEntry
+
 
 class TestIndex(TestBase):
 
@@ -672,692 +676,31 @@
             index = IndexFile.new(self.rorepo, *args)
             assert isinstance(index, IndexFile)
         # END for each arg tuple
-=======
-from StringIO import StringIO
-from gitdb.base import IStream
-from git.objects import Blob
-from git.index.typ import BaseIndexEntry
-
-
-class TestIndex(TestBase):
-	
-	def __init__(self, *args):
-		super(TestIndex, self).__init__(*args)
-		self._reset_progress()
-	
-	def _assert_fprogress(self, entries):
-		assert len(entries) == len(self._fprogress_map)
-		for path, call_count in self._fprogress_map.iteritems():
-			assert call_count == 2
-		# END for each item in progress map
-		self._reset_progress()
-
-	def _fprogress(self, path, done, item):
-		self._fprogress_map.setdefault(path, 0)
-		curval = self._fprogress_map[path]
-		if curval == 0:
-			assert not done
-		if curval == 1:
-			assert done
-		self._fprogress_map[path] = curval + 1
-		
-	def _fprogress_add(self, path, done, item):
-		"""Called as progress func - we keep track of the proper 
-		call order"""
-		assert item is not None
-		self._fprogress(path, done, item)
-		
-	def _reset_progress(self):
-		# maps paths to the count of calls
-		self._fprogress_map = dict()
-		
-	def _assert_entries(self, entries):
-		for entry in entries:
-			assert isinstance(entry, BaseIndexEntry)
-			assert not os.path.isabs(entry.path)
-			assert not "\\" in entry.path
-		# END for each entry
-	
-	def test_index_file_base(self):
-		# read from file
-		index = IndexFile(self.rorepo, fixture_path("index"))
-		assert index.entries
-		assert index.version > 0
-		
-		# test entry
-		last_val = None
-		entry = index.entries.itervalues().next()
-		for attr in ("path","ctime","mtime","dev","inode","mode","uid",
-								"gid","size","binsha", "hexsha", "stage"):
-			val = getattr(entry, attr)
-		# END for each method
-		
-		# test update
-		entries = index.entries
-		assert isinstance(index.update(), IndexFile)
-		assert entries is not index.entries
-		
-		# test stage
-		index_merge = IndexFile(self.rorepo, fixture_path("index_merge"))
-		assert len(index_merge.entries) == 106
-		assert len(list(e for e in index_merge.entries.itervalues() if e.stage != 0 ))
-		
-		# write the data - it must match the original
-		tmpfile = tempfile.mktemp()
-		index_merge.write(tmpfile)
-		fp = open(tmpfile, 'rb')
-		assert fp.read() == fixture("index_merge")
-		fp.close()
-		os.remove(tmpfile)
-	
-	def _cmp_tree_index(self, tree, index):
-		# fail unless both objects contain the same paths and blobs
-		if isinstance(tree, str):
-			tree = self.rorepo.commit(tree).tree
-		
-		num_blobs = 0
-		blist = list()
-		for blob in tree.traverse(predicate = lambda e,d: e.type == "blob", branch_first=False):
-			assert (blob.path,0) in index.entries
-			blist.append(blob)
-		# END for each blob in tree
-		if len(blist) != len(index.entries):
-			iset = set(k[0] for k in index.entries.keys())
-			bset = set(b.path for b in blist)
-			raise AssertionError( "CMP Failed: Missing entries in index: %s, missing in tree: %s" % (bset-iset, iset-bset) )
-		# END assertion message
-	
-	@with_rw_repo('0.1.6')
-	def test_index_file_from_tree(self, rw_repo):
-		common_ancestor_sha = "5117c9c8a4d3af19a9958677e45cda9269de1541"
-		cur_sha = "4b43ca7ff72d5f535134241e7c797ddc9c7a3573"
-		other_sha = "39f85c4358b7346fee22169da9cad93901ea9eb9"
-		
-		# simple index from tree 
-		base_index = IndexFile.from_tree(rw_repo, common_ancestor_sha)
-		assert base_index.entries
-		self._cmp_tree_index(common_ancestor_sha, base_index)
-		
-		# merge two trees - its like a fast-forward
-		two_way_index = IndexFile.from_tree(rw_repo, common_ancestor_sha, cur_sha)
-		assert two_way_index.entries
-		self._cmp_tree_index(cur_sha, two_way_index)
-		
-		# merge three trees - here we have a merge conflict
-		three_way_index = IndexFile.from_tree(rw_repo, common_ancestor_sha, cur_sha, other_sha)
-		assert len(list(e for e in three_way_index.entries.values() if e.stage != 0))
-		
-		
-		# ITERATE BLOBS
-		merge_required = lambda t: t[0] != 0
-		merge_blobs = list(three_way_index.iter_blobs(merge_required))
-		assert merge_blobs
-		assert merge_blobs[0][0] in (1,2,3)
-		assert isinstance(merge_blobs[0][1], Blob)
-		
-		# test BlobFilter
-		prefix = 'lib/git'
-		for stage, blob in base_index.iter_blobs(BlobFilter([prefix])):
-			assert blob.path.startswith(prefix) 
-		
-		
-		# writing a tree should fail with an unmerged index
-		self.failUnlessRaises(UnmergedEntriesError, three_way_index.write_tree)
-		
-		# removed unmerged entries
-		unmerged_blob_map = three_way_index.unmerged_blobs()
-		assert unmerged_blob_map
-		
-		# pick the first blob at the first stage we find and use it as resolved version
-		three_way_index.resolve_blobs( l[0][1] for l in unmerged_blob_map.itervalues() )
-		tree = three_way_index.write_tree()
-		assert isinstance(tree, Tree)
-		num_blobs = 0
-		for blob in tree.traverse(predicate=lambda item,d: item.type == "blob"):
-			assert (blob.path,0) in three_way_index.entries
-			num_blobs += 1
-		# END for each blob
-		assert num_blobs == len(three_way_index.entries)
-	
-	@with_rw_repo('0.1.6')
-	def test_index_merge_tree(self, rw_repo):
-		# A bit out of place, but we need a different repo for this: 
-		assert self.rorepo != rw_repo and not (self.rorepo == rw_repo)
-		assert len(set((self.rorepo, self.rorepo, rw_repo, rw_repo))) == 2
-		
-		# SINGLE TREE MERGE
-		# current index is at the (virtual) cur_commit
-		next_commit = "4c39f9da792792d4e73fc3a5effde66576ae128c"
-		parent_commit = rw_repo.head.commit.parents[0]
-		manifest_key = IndexFile.entry_key('MANIFEST.in', 0)
-		manifest_entry = rw_repo.index.entries[manifest_key]
-		rw_repo.index.merge_tree(next_commit)
-		# only one change should be recorded
-		assert manifest_entry.binsha != rw_repo.index.entries[manifest_key].binsha
-		
-		rw_repo.index.reset(rw_repo.head)
-		assert rw_repo.index.entries[manifest_key].binsha == manifest_entry.binsha
-		
-		# FAKE MERGE
-		#############
-		# Add a change with a NULL sha that should conflict with next_commit. We 
-		# pretend there was a change, but we do not even bother adding a proper 
-		# sha for it ( which makes things faster of course )
-		manifest_fake_entry = BaseIndexEntry((manifest_entry[0], "\0"*20, 0, manifest_entry[3]))
-		# try write flag
-		self._assert_entries(rw_repo.index.add([manifest_fake_entry], write=False))
-		# add actually resolves the null-hex-sha for us as a feature, but we can 
-		# edit the index manually
-		assert rw_repo.index.entries[manifest_key].binsha != Object.NULL_BIN_SHA
-		# must operate on the same index for this ! Its a bit problematic as 
-		# it might confuse people
-		index = rw_repo.index 
-		index.entries[manifest_key] = IndexEntry.from_base(manifest_fake_entry)
-		index.write()
-		assert rw_repo.index.entries[manifest_key].hexsha == Diff.NULL_HEX_SHA
-		
-		# write an unchanged index ( just for the fun of it )
-		rw_repo.index.write()
-		
-		# a three way merge would result in a conflict and fails as the command will 
-		# not overwrite any entries in our index and hence leave them unmerged. This is 
-		# mainly a protection feature as the current index is not yet in a tree
-		self.failUnlessRaises(GitCommandError, index.merge_tree, next_commit, base=parent_commit)
-		
-		# the only way to get the merged entries is to safe the current index away into a tree, 
-		# which is like a temporary commit for us. This fails as well as the NULL sha deos not
-		# have a corresponding object
-		# NOTE: missing_ok is not a kwarg anymore, missing_ok is always true
-		# self.failUnlessRaises(GitCommandError, index.write_tree)
-		
-		# if missing objects are okay, this would work though ( they are always okay now )
-		tree = index.write_tree()
-		
-		# now make a proper three way merge with unmerged entries
-		unmerged_tree = IndexFile.from_tree(rw_repo, parent_commit, tree, next_commit)
-		unmerged_blobs = unmerged_tree.unmerged_blobs()
-		assert len(unmerged_blobs) == 1 and unmerged_blobs.keys()[0] == manifest_key[0]
-		
-	
-	@with_rw_repo('0.1.6')
-	def test_index_file_diffing(self, rw_repo):
-		# default Index instance points to our index
-		index = IndexFile(rw_repo)
-		assert index.path is not None
-		assert len(index.entries)
-		
-		# write the file back
-		index.write()
-		
-		# could sha it, or check stats
-		
-		# test diff
-		# resetting the head will leave the index in a different state, and the 
-		# diff will yield a few changes
-		cur_head_commit = rw_repo.head.reference.commit
-		ref = rw_repo.head.reset('HEAD~6', index=True, working_tree=False)
-		
-		# diff against same index is 0
-		diff = index.diff()
-		assert len(diff) == 0
-		
-		# against HEAD as string, must be the same as it matches index
-		diff = index.diff('HEAD')
-		assert len(diff) == 0
-		
-		# against previous head, there must be a difference
-		diff = index.diff(cur_head_commit)
-		assert len(diff)
-		
-		# we reverse the result
-		adiff = index.diff(str(cur_head_commit), R=True)
-		odiff = index.diff(cur_head_commit, R=False)	# now its not reversed anymore
-		assert adiff != odiff
-		assert odiff == diff					# both unreversed diffs against HEAD
-		
-		# against working copy - its still at cur_commit
-		wdiff = index.diff(None)
-		assert wdiff != adiff
-		assert wdiff != odiff
-		
-		# against something unusual
-		self.failUnlessRaises(ValueError, index.diff, int)
-		
-		# adjust the index to match an old revision
-		cur_branch = rw_repo.active_branch
-		cur_commit = cur_branch.commit
-		rev_head_parent = 'HEAD~1'
-		assert index.reset(rev_head_parent) is index
-		
-		assert cur_branch == rw_repo.active_branch
-		assert cur_commit == rw_repo.head.commit
-		
-		# there must be differences towards the working tree which is in the 'future'
-		assert index.diff(None)
-		
-		# reset the working copy as well to current head,to pull 'back' as well
-		new_data = "will be reverted"
-		file_path = os.path.join(rw_repo.working_tree_dir, "CHANGES")
-		fp = open(file_path, "wb")
-		fp.write(new_data)
-		fp.close()
-		index.reset(rev_head_parent, working_tree=True)
-		assert not index.diff(None)
-		assert cur_branch == rw_repo.active_branch
-		assert cur_commit == rw_repo.head.commit
-		fp = open(file_path,'rb')
-		try:
-			assert fp.read() != new_data
-		finally:
-			fp.close()
-			
-		# test full checkout
-		test_file = os.path.join(rw_repo.working_tree_dir, "CHANGES")
-		open(test_file, 'ab').write("some data")
-		rval = index.checkout(None, force=True, fprogress=self._fprogress)
-		assert 'CHANGES' in list(rval)
-		self._assert_fprogress([None])
-		assert os.path.isfile(test_file)
-		
-		os.remove(test_file)
-		rval = index.checkout(None, force=False, fprogress=self._fprogress)
-		assert 'CHANGES' in list(rval)
-		self._assert_fprogress([None])
-		assert os.path.isfile(test_file)
-		
-		# individual file
-		os.remove(test_file)
-		rval = index.checkout(test_file, fprogress=self._fprogress)
-		assert list(rval)[0] == 'CHANGES'
-		self._assert_fprogress([test_file])
-		assert os.path.exists(test_file)
-		
-		# checking out non-existing file throws
-		self.failUnlessRaises(CheckoutError, index.checkout, "doesnt_exist_ever.txt.that")
-		self.failUnlessRaises(CheckoutError, index.checkout, paths=["doesnt/exist"])
-		
-		# checkout file with modifications
-		append_data = "hello"
-		fp = open(test_file, "ab")
-		fp.write(append_data)
-		fp.close()
-		try:
-			index.checkout(test_file)
-		except CheckoutError, e:
-			assert len(e.failed_files) == 1 and e.failed_files[0] == os.path.basename(test_file)
-			assert (len(e.failed_files) == len(e.failed_reasons)) and isinstance(e.failed_reasons[0], basestring)
-			assert len(e.valid_files) == 0
-			assert open(test_file).read().endswith(append_data)
-		else:
-			raise AssertionError("Exception CheckoutError not thrown")
-	
-		# if we force it it should work
-		index.checkout(test_file, force=True)
-		assert not open(test_file).read().endswith(append_data)
-		
-		# checkout directory
-		shutil.rmtree(os.path.join(rw_repo.working_tree_dir, "lib"))
-		rval = index.checkout('lib')
-		assert len(list(rval)) > 1
-	
-	def _count_existing(self, repo, files):
-		"""
-		Returns count of files that actually exist in the repository directory.
-		"""
-		existing = 0
-		basedir = repo.working_tree_dir
-		for f in files:
-			existing += os.path.isfile(os.path.join(basedir, f))
-		# END for each deleted file
-		return existing
-	# END num existing helper
-	
-	@with_rw_repo('0.1.6')
-	def test_index_mutation(self, rw_repo):
-		index = rw_repo.index
-		num_entries = len(index.entries)
-		cur_head = rw_repo.head
-		
-		uname = "Some Developer"
-		umail = "sd@company.com"
-		rw_repo.config_writer().set_value("user", "name", uname)
-		rw_repo.config_writer().set_value("user", "email", umail) 
-		
-		# remove all of the files, provide a wild mix of paths, BaseIndexEntries, 
-		# IndexEntries
-		def mixed_iterator():
-			count = 0
-			for entry in index.entries.itervalues():
-				type_id = count % 4 
-				if type_id == 0:	# path
-					yield entry.path
-				elif type_id == 1:	# blob
-					yield Blob(rw_repo, entry.binsha, entry.mode, entry.path)
-				elif type_id == 2:	# BaseIndexEntry
-					yield BaseIndexEntry(entry[:4])
-				elif type_id == 3:	# IndexEntry
-					yield entry
-				else:
-					raise AssertionError("Invalid Type")
-				count += 1
-			# END for each entry 
-		# END mixed iterator
-		deleted_files = index.remove(mixed_iterator(), working_tree=False)
-		assert deleted_files
-		assert self._count_existing(rw_repo, deleted_files) == len(deleted_files)
-		assert len(index.entries) == 0
-		
-		# reset the index to undo our changes
-		index.reset()
-		assert len(index.entries) == num_entries
-		
-		# remove with working copy
-		deleted_files = index.remove(mixed_iterator(), working_tree=True)
-		assert deleted_files
-		assert self._count_existing(rw_repo, deleted_files) == 0
-		
-		# reset everything
-		index.reset(working_tree=True)
-		assert self._count_existing(rw_repo, deleted_files) == len(deleted_files)
-		
-		# invalid type
-		self.failUnlessRaises(TypeError, index.remove, [1])
-		
-		# absolute path
-		deleted_files = index.remove([os.path.join(rw_repo.working_tree_dir,"lib")], r=True)
-		assert len(deleted_files) > 1
-		self.failUnlessRaises(ValueError, index.remove, ["/doesnt/exists"])
-		
-		# TEST COMMITTING
-		# commit changed index
-		cur_commit = cur_head.commit
-		commit_message = "commit default head"
-		
-		new_commit = index.commit(commit_message, head=False)
-		assert cur_commit != new_commit
-		assert new_commit.author.name == uname
-		assert new_commit.author.email == umail
-		assert new_commit.committer.name == uname
-		assert new_commit.committer.email == umail
-		assert new_commit.message == commit_message
-		assert new_commit.parents[0] == cur_commit
-		assert len(new_commit.parents) == 1
-		assert cur_head.commit == cur_commit
-		
-		# same index, no parents
-		commit_message = "index without parents"
-		commit_no_parents = index.commit(commit_message, parent_commits=list(), head=True)
-		assert commit_no_parents.message == commit_message
-		assert len(commit_no_parents.parents) == 0
-		assert cur_head.commit == commit_no_parents
-		
-		# same index, multiple parents
-		commit_message = "Index with multiple parents\n	   commit with another line"
-		commit_multi_parent = index.commit(commit_message,parent_commits=(commit_no_parents, new_commit))
-		assert commit_multi_parent.message == commit_message
-		assert len(commit_multi_parent.parents) == 2
-		assert commit_multi_parent.parents[0] == commit_no_parents
-		assert commit_multi_parent.parents[1] == new_commit
-		assert cur_head.commit == commit_multi_parent
-		
-		# re-add all files in lib
-		# get the lib folder back on disk, but get an index without it
-		index.reset(new_commit.parents[0], working_tree=True).reset(new_commit, working_tree=False)
-		lib_file_path = os.path.join("lib", "git", "__init__.py")
-		assert (lib_file_path, 0) not in index.entries
-		assert os.path.isfile(os.path.join(rw_repo.working_tree_dir, lib_file_path))
-		
-		# directory
-		entries = index.add(['lib'], fprogress=self._fprogress_add)
-		self._assert_entries(entries)
-		self._assert_fprogress(entries)
-		assert len(entries)>1
-		
-		# glob 
-		entries = index.reset(new_commit).add([os.path.join('lib', 'git', '*.py')], fprogress=self._fprogress_add)
-		self._assert_entries(entries)
-		self._assert_fprogress(entries)
-		assert len(entries) == 14
-		
-		# same file 
-		entries = index.reset(new_commit).add([os.path.abspath(os.path.join('lib', 'git', 'head.py'))]*2, fprogress=self._fprogress_add)
-		self._assert_entries(entries)
-		assert entries[0].mode & 0644 == 0644
-		# would fail, test is too primitive to handle this case
-		# self._assert_fprogress(entries)
-		self._reset_progress()
-		assert len(entries) == 2
-		
-		# missing path
-		self.failUnlessRaises(OSError, index.reset(new_commit).add, ['doesnt/exist/must/raise'])
-		
-		# blob from older revision overrides current index revision
-		old_blob = new_commit.parents[0].tree.blobs[0]
-		entries = index.reset(new_commit).add([old_blob], fprogress=self._fprogress_add)
-		self._assert_entries(entries)
-		self._assert_fprogress(entries)
-		assert index.entries[(old_blob.path,0)].hexsha == old_blob.hexsha and len(entries) == 1 
-		
-		# mode 0 not allowed
-		null_hex_sha = Diff.NULL_HEX_SHA
-		null_bin_sha = "\0" * 20
-		self.failUnlessRaises(ValueError, index.reset(new_commit).add, [BaseIndexEntry((0, null_bin_sha,0,"doesntmatter"))])
-		
-		# add new file
-		new_file_relapath = "my_new_file"
-		new_file_path = self._make_file(new_file_relapath, "hello world", rw_repo)
-		entries = index.reset(new_commit).add([BaseIndexEntry((010644, null_bin_sha, 0, new_file_relapath))], fprogress=self._fprogress_add)
-		self._assert_entries(entries)
-		self._assert_fprogress(entries)
-		assert len(entries) == 1 and entries[0].hexsha != null_hex_sha
-		
-		# add symlink
-		if sys.platform != "win32":
-			basename = "my_real_symlink"
-			target = "/etc/that"
-			link_file = os.path.join(rw_repo.working_tree_dir, basename)
-			os.symlink(target, link_file)
-			entries = index.reset(new_commit).add([link_file], fprogress=self._fprogress_add)
-			self._assert_entries(entries)
-			self._assert_fprogress(entries)
-			assert len(entries) == 1 and S_ISLNK(entries[0].mode)
-			assert S_ISLNK(index.entries[index.entry_key("my_real_symlink", 0)].mode)
-			
-			# we expect only the target to be written
-			assert index.repo.odb.stream(entries[0].binsha).read() == target
-		# END real symlink test 
-		
-		# add fake symlink and assure it checks-our as symlink
-		fake_symlink_relapath = "my_fake_symlink"
-		link_target = "/etc/that"
-		fake_symlink_path = self._make_file(fake_symlink_relapath, link_target, rw_repo)
-		fake_entry = BaseIndexEntry((0120000, null_bin_sha, 0, fake_symlink_relapath))
-		entries = index.reset(new_commit).add([fake_entry], fprogress=self._fprogress_add)
-		self._assert_entries(entries)
-		self._assert_fprogress(entries)
-		assert entries[0].hexsha != null_hex_sha
-		assert len(entries) == 1 and S_ISLNK(entries[0].mode)
-		
-		# assure this also works with an alternate method
-		full_index_entry = IndexEntry.from_base(BaseIndexEntry((0120000, entries[0].binsha, 0, entries[0].path)))
-		entry_key = index.entry_key(full_index_entry)
-		index.reset(new_commit)
-		
-		assert entry_key not in index.entries
-		index.entries[entry_key] = full_index_entry
-		index.write()
-		index.update()	# force reread of entries
-		new_entry = index.entries[entry_key]
-		assert S_ISLNK(new_entry.mode)
-		
-		# a tree created from this should contain the symlink
-		tree = index.write_tree()
-		assert fake_symlink_relapath in tree
-		index.write()						# flush our changes for the checkout
-		
-		# checkout the fakelink, should be a link then
-		assert not S_ISLNK(os.stat(fake_symlink_path)[ST_MODE])
-		os.remove(fake_symlink_path)
-		index.checkout(fake_symlink_path)
-		
-		# on windows we will never get symlinks
-		if os.name == 'nt':
-			# simlinks should contain the link as text ( which is what a 
-			# symlink actually is )
-			open(fake_symlink_path,'rb').read() == link_target 
-		else:
-			assert S_ISLNK(os.lstat(fake_symlink_path)[ST_MODE])
-			
-		# TEST RENAMING
-		def assert_mv_rval(rval):
-			for source, dest in rval:
-				assert not os.path.exists(source) and os.path.exists(dest)
-			# END for each renamed item
-		# END move assertion utility
-		
-		self.failUnlessRaises(ValueError, index.move, ['just_one_path'])
-		# file onto existing file
-		files = ['AUTHORS', 'LICENSE']
-		self.failUnlessRaises(GitCommandError, index.move, files)
-		
-		# again, with force 
-		assert_mv_rval(index.move(files, f=True))
-		
-		# files into directory - dry run
-		paths = ['LICENSE', 'VERSION', 'doc']
-		rval = index.move(paths, dry_run=True)
-		assert len(rval) == 2
-		assert os.path.exists(paths[0])
-		
-		# again, no dry run
-		rval = index.move(paths)
-		assert_mv_rval(rval)
-		
-		# dir into dir
-		rval = index.move(['doc', 'test'])
-		assert_mv_rval(rval)
-		
-		
-		# TEST PATH REWRITING
-		######################
-		count = [0]
-		def rewriter(entry):
-			rval = str(count[0])
-			count[0] += 1
-			return rval
-		# END rewriter
-		
-		def make_paths():
-			# two existing ones, one new one
-			yield 'CHANGES'
-			yield 'ez_setup.py'
-			yield index.entries[index.entry_key('README', 0)]
-			yield index.entries[index.entry_key('.gitignore', 0)]
-			
-			for fid in range(3):
-				fname = 'newfile%i' % fid
-				open(fname, 'wb').write("abcd")
-				yield Blob(rw_repo, Blob.NULL_BIN_SHA, 0100644, fname)
-			# END for each new file
-		# END path producer
-		paths = list(make_paths())
-		self._assert_entries(index.add(paths, path_rewriter=rewriter))
-		
-		for filenum in range(len(paths)):
-			assert index.entry_key(str(filenum), 0) in index.entries
-			
-			
-		# TEST RESET ON PATHS
-		######################
-		arela = "aa"
-		brela = "bb"
-		afile = self._make_file(arela, "adata", rw_repo)
-		bfile = self._make_file(brela, "bdata", rw_repo)
-		akey = index.entry_key(arela, 0)
-		bkey = index.entry_key(brela, 0)
-		keys = (akey, bkey)
-		absfiles = (afile, bfile)
-		files = (arela, brela)
-		
-		for fkey in keys:
-			assert not fkey in index.entries
-		
-		index.add(files, write=True)
-		nc = index.commit("2 files committed", head=False)
-		
-		for fkey in keys:
-			assert fkey in index.entries
-		
-		# just the index
-		index.reset(paths=(arela, afile))
-		assert not akey in index.entries
-		assert bkey in index.entries
-		
-		# now with working tree - files on disk as well as entries must be recreated
-		rw_repo.head.commit = nc
-		for absfile in absfiles:
-			os.remove(absfile)
-		
-		index.reset(working_tree=True, paths=files)
-		
-		for fkey in keys: 
-			assert fkey in index.entries
-		for absfile in absfiles:
-			assert os.path.isfile(absfile)
-				
-	@with_rw_repo('HEAD', bare=True)
-	def test_index_bare_add(self, rw_bare_repo):
-		# Something is wrong after cloning to a bare repo, reading the
-		# property rw_bare_repo.working_tree_dir will return '/tmp'
-		# instead of throwing the Exception we are expecting. This is
-		# a quick hack to make this test fail when expected.
-		rw_bare_repo._working_tree_dir = None
-		contents = 'This is a StringIO file'
-		filesize = len(contents)
-		fileobj = StringIO(contents)
-		filename = 'my-imaginary-file'
-		istream = rw_bare_repo.odb.store(
-				IStream(Blob.type, filesize, fileobj))
-		entry = BaseIndexEntry((100644, istream.binsha, 0, filename))
-		try:
-		rw_bare_repo.index.add([entry])
-		except AssertionError, e:
-			self.fail("Adding to the index of a bare repo is not allowed.")
-
-		# Adding using a path should still require a non-bare repository.
-		asserted = False
-		path = os.path.join('git', 'test', 'test_index.py')
-		try:
-			rw_bare_repo.index.add([path])
-		except Exception, e:
-			asserted = "does not have a working tree" in e.message
-		assert asserted, "Adding using a filename is not correctly asserted."
-
-		
-	@with_rw_repo('HEAD')
-	def test_compare_write_tree(self, rw_repo):
-		# write all trees and compare them
-		# its important to have a few submodules in there too
-		max_count = 25
-		count = 0
-		for commit in rw_repo.head.commit.traverse():
-			if count >= max_count:
-				break
-			count += 1
-			index = rw_repo.index.reset(commit)
-			orig_tree = commit.tree
-			assert index.write_tree() == orig_tree
-		# END for each commit 
-		
-	def test_index_new(self):
-		B = self.rorepo.tree("6d9b1f4f9fa8c9f030e3207e7deacc5d5f8bba4e")
-		H = self.rorepo.tree("25dca42bac17d511b7e2ebdd9d1d679e7626db5f")
-		M = self.rorepo.tree("e746f96bcc29238b79118123028ca170adc4ff0f")
-		
-		for args in ((B,), (B,H), (B,H,M)):
-			index = IndexFile.new(self.rorepo, *args)
-			assert isinstance(index, IndexFile)
-		# END for each arg tuple
-		
-		
->>>>>>> 4d4138c1
+
+    @with_rw_repo('HEAD', bare=True)
+    def test_index_bare_add(self, rw_bare_repo):
+        # Something is wrong after cloning to a bare repo, reading the
+        # property rw_bare_repo.working_tree_dir will return '/tmp'
+        # instead of throwing the Exception we are expecting. This is
+        # a quick hack to make this test fail when expected.
+        rw_bare_repo._working_tree_dir = None
+        contents = 'This is a StringIO file'
+        filesize = len(contents)
+        fileobj = StringIO(contents)
+        filename = 'my-imaginary-file'
+        istream = rw_bare_repo.odb.store(
+                IStream(Blob.type, filesize, fileobj))
+        entry = BaseIndexEntry((100644, istream.binsha, 0, filename))
+        try:
+        rw_bare_repo.index.add([entry])
+        except AssertionError, e:
+            self.fail("Adding to the index of a bare repo is not allowed.")
+
+        # Adding using a path should still require a non-bare repository.
+        asserted = False
+        path = os.path.join('git', 'test', 'test_index.py')
+        try:
+            rw_bare_repo.index.add([path])
+        except Exception, e:
+            asserted = "does not have a working tree" in e.message
+        assert asserted, "Adding using a filename is not correctly asserted."
