--- conflicted
+++ resolved
@@ -61,21 +61,6 @@
     # END while file is not done reading
     return dropped_lines
 
-<<<<<<< HEAD
-def finalize_process(proc):
-    """Wait for the process (clone, fetch, pull or push) and handle its errors accordingly"""
-    try:
-        proc.wait()
-    except GitCommandError,e:
-        # if a push has rejected items, the command has non-zero return status
-        # a return status of 128 indicates a connection error - reraise the previous one
-        if proc.poll() == 128:
-            raise
-        pass
-    # END exception handling
-
-=======
->>>>>>> f7ed51ba
 def add_progress(kwargs, git, progress):
     """Add the --progress flag to the given kwargs dict if supported by the 
     git command. If the actual progress in the given progress instance is not 
