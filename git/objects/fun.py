"""Module with functions which are supposed to be as fast as possible"""
from stat import S_ISDIR

__all__ = ('tree_to_stream', 'tree_entries_from_data', 'traverse_trees_recursive',
            'traverse_tree_recursive')


                

def tree_to_stream(entries, write):
    """Write the give list of entries into a stream using its write method
    :param entries: **sorted** list of tuples with (binsha, mode, name)
    :param write: write method which takes a data string"""
    ord_zero = ord('0')
    bit_mask = 7            # 3 bits set
    
    for binsha, mode, name in entries:
        mode_str = ''
        for i in xrange(6):
            mode_str = chr(((mode >> (i*3)) & bit_mask) + ord_zero) + mode_str
        # END for each 8 octal value
        
        # git slices away the first octal if its zero
        if mode_str[0] == '0':
            mode_str = mode_str[1:]
        # END save a byte

        # here it comes:  if the name is actually unicode, the replacement below
        # will not work as the binsha is not part of the ascii unicode encoding - 
        # hence we must convert to an utf8 string for it to work properly.
        # According to my tests, this is exactly what git does, that is it just
        # takes the input literally, which appears to be utf8 on linux.
        if isinstance(name, unicode):
            name = name.encode("utf8")
        write("%s %s\0%s" % (mode_str, name, binsha)) 
    # END for each item


def tree_entries_from_data(data):
<<<<<<< HEAD
    """Reads the binary representation of a tree and returns tuples of Tree items
    :param data: data block with tree data
    :return: list(tuple(binsha, mode, tree_relative_path), ...)"""
    ord_zero = ord('0')
    len_data = len(data)
    i = 0
    out = list()
    while i < len_data:
        mode = 0
        
        # read mode
        # Some git versions truncate the leading 0, some don't
        # The type will be extracted from the mode later
        while data[i] != ' ':
            # move existing mode integer up one level being 3 bits
            # and add the actual ordinal value of the character
            mode = (mode << 3) + (ord(data[i]) - ord_zero)
            i += 1
        # END while reading mode
        
        # byte is space now, skip it
        i += 1
        
        # parse name, it is NULL separated
        
        ns = i
        while data[i] != '\0':
            i += 1
        # END while not reached NULL
        
        # default encoding for strings in git is utf8
        # Only use the respective unicode object if the byte stream was encoded
        name = data[ns:i]
        name_enc = name.decode("utf-8")
        if len(name) > len(name_enc):
            name = name_enc
        # END handle encoding
        
        # byte is NULL, get next 20
        i += 1
        sha = data[i:i+20]
        i = i + 20
        out.append((sha, mode, name))
    # END for each byte in data stream
    return out
    
    
=======
	"""Reads the binary representation of a tree and returns tuples of Tree items
	:param data: data block with tree data
	:return: list(tuple(binsha, mode, tree_relative_path), ...)"""
	ord_zero = ord('0')
	len_data = len(data)
	i = 0
	out = list()
	while i < len_data:
		mode = 0
		
		# read mode
		# Some git versions truncate the leading 0, some don't
		# The type will be extracted from the mode later
		while data[i] != ' ':
			# move existing mode integer up one level being 3 bits
			# and add the actual ordinal value of the character
			mode = (mode << 3) + (ord(data[i]) - ord_zero)
			i += 1
		# END while reading mode
		
		# byte is space now, skip it
		i += 1
		
		# parse name, it is NULL separated
		
		ns = i
		while data[i] != '\0':
			i += 1
		# END while not reached NULL
		
		# default encoding for strings in git is utf8
		# Only use the respective unicode object if the byte stream was encoded
		name = data[ns:i]
		try:
			name_enc = name.decode("utf-8")
		except UnicodeDecodeError:
			pass
		else:
			if len(name) > len(name_enc):
				name = name_enc
		# END handle encoding
		
		# byte is NULL, get next 20
		i += 1
		sha = data[i:i+20]
		i = i + 20
		out.append((sha, mode, name))
	# END for each byte in data stream
	return out
	
	
>>>>>>> f7ed51ba
def _find_by_name(tree_data, name, is_dir, start_at):
    """return data entry matching the given name and tree mode
    or None.
    Before the item is returned, the respective data item is set 
    None in the tree_data list to mark it done"""
    try:
        item = tree_data[start_at]
        if item and  item[2] == name and S_ISDIR(item[1]) == is_dir:
            tree_data[start_at] = None
            return item
    except IndexError:
        pass
    # END exception handling
    for index, item in enumerate(tree_data):
        if item and item[2] == name and S_ISDIR(item[1]) == is_dir:
            tree_data[index] = None
            return item
        # END if item matches
    # END for each item
    return None

def _to_full_path(item, path_prefix):
    """Rebuild entry with given path prefix"""
    if not item:
        return item
    return (item[0], item[1], path_prefix+item[2])
    
def traverse_trees_recursive(odb, tree_shas, path_prefix):
    """
    :return: list with entries according to the given binary tree-shas. 
        The result is encoded in a list
        of n tuple|None per blob/commit, (n == len(tree_shas)), where 
        * [0] == 20 byte sha
        * [1] == mode as int
        * [2] == path relative to working tree root
        The entry tuple is None if the respective blob/commit did not 
        exist in the given tree.
    :param tree_shas: iterable of shas pointing to trees. All trees must 
        be on the same level. A tree-sha may be None in which case None
    :param path_prefix: a prefix to be added to the returned paths on this level, 
        set it '' for the first iteration
    :note: The ordering of the returned items will be partially lost"""
    trees_data = list()
    nt = len(tree_shas)
    for tree_sha in tree_shas:
        if tree_sha is None:
            data = list()
        else:
            data = tree_entries_from_data(odb.stream(tree_sha).read())
        # END handle muted trees
        trees_data.append(data)
    # END for each sha to get data for
    
    out = list()
    out_append = out.append
    
    # find all matching entries and recursively process them together if the match
    # is a tree. If the match is a non-tree item, put it into the result.
    # Processed items will be set None
    for ti, tree_data in enumerate(trees_data):
        for ii, item in enumerate(tree_data):
            if not item:
                continue
            # END skip already done items
            entries = [ None for n in range(nt) ]
            entries[ti] = item
            sha, mode, name = item                          # its faster to unpack
            is_dir = S_ISDIR(mode)                          # type mode bits
            
            # find this item in all other tree data items
            # wrap around, but stop one before our current index, hence 
            # ti+nt, not ti+1+nt
            for tio in range(ti+1, ti+nt):
                tio = tio % nt
                entries[tio] = _find_by_name(trees_data[tio], name, is_dir, ii)
            # END for each other item data
            
            # if we are a directory, enter recursion
            if is_dir:
                out.extend(traverse_trees_recursive(odb, [((ei and ei[0]) or None) for ei in entries], path_prefix+name+'/'))
            else:
                out_append(tuple(_to_full_path(e, path_prefix) for e in entries))
            # END handle recursion
            
            # finally mark it done
            tree_data[ii] = None
        # END for each item
        
        # we are done with one tree, set all its data empty
        del(tree_data[:])
    # END for each tree_data chunk
    return out
    
def traverse_tree_recursive(odb, tree_sha, path_prefix):
    """
    :return: list of entries of the tree pointed to by the binary tree_sha. An entry
        has the following format:
        * [0] 20 byte sha
        * [1] mode as int
        * [2] path relative to the repository
    :param path_prefix: prefix to prepend to the front of all returned paths"""
    entries = list()
    data = tree_entries_from_data(odb.stream(tree_sha).read())
    
    # unpacking/packing is faster than accessing individual items
    for sha, mode, name in data:
        if S_ISDIR(mode):
            entries.extend(traverse_tree_recursive(odb, sha, path_prefix+name+'/'))
        else:
            entries.append((sha, mode, path_prefix+name))
    # END for each item
    
    return entries<|MERGE_RESOLUTION|>--- conflicted
+++ resolved
@@ -37,7 +37,6 @@
 
 
 def tree_entries_from_data(data):
-<<<<<<< HEAD
     """Reads the binary representation of a tree and returns tuples of Tree items
     :param data: data block with tree data
     :return: list(tuple(binsha, mode, tree_relative_path), ...)"""
@@ -71,9 +70,13 @@
         # default encoding for strings in git is utf8
         # Only use the respective unicode object if the byte stream was encoded
         name = data[ns:i]
-        name_enc = name.decode("utf-8")
-        if len(name) > len(name_enc):
-            name = name_enc
+        try:
+            name_enc = name.decode("utf-8")
+        except UnicodeDecodeError:
+            pass
+        else:
+            if len(name) > len(name_enc):
+                name = name_enc
         # END handle encoding
         
         # byte is NULL, get next 20
@@ -85,59 +88,7 @@
     return out
     
     
-=======
-	"""Reads the binary representation of a tree and returns tuples of Tree items
-	:param data: data block with tree data
-	:return: list(tuple(binsha, mode, tree_relative_path), ...)"""
-	ord_zero = ord('0')
-	len_data = len(data)
-	i = 0
-	out = list()
-	while i < len_data:
-		mode = 0
-		
-		# read mode
-		# Some git versions truncate the leading 0, some don't
-		# The type will be extracted from the mode later
-		while data[i] != ' ':
-			# move existing mode integer up one level being 3 bits
-			# and add the actual ordinal value of the character
-			mode = (mode << 3) + (ord(data[i]) - ord_zero)
-			i += 1
-		# END while reading mode
-		
-		# byte is space now, skip it
-		i += 1
-		
-		# parse name, it is NULL separated
-		
-		ns = i
-		while data[i] != '\0':
-			i += 1
-		# END while not reached NULL
-		
-		# default encoding for strings in git is utf8
-		# Only use the respective unicode object if the byte stream was encoded
-		name = data[ns:i]
-		try:
-			name_enc = name.decode("utf-8")
-		except UnicodeDecodeError:
-			pass
-		else:
-			if len(name) > len(name_enc):
-				name = name_enc
-		# END handle encoding
-		
-		# byte is NULL, get next 20
-		i += 1
-		sha = data[i:i+20]
-		i = i + 20
-		out.append((sha, mode, name))
-	# END for each byte in data stream
-	return out
-	
-	
->>>>>>> f7ed51ba
+
 def _find_by_name(tree_data, name, is_dir, start_at):
     """return data entry matching the given name and tree mode
     or None.
