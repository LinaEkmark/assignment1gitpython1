# This module is part of GitPython and is released under the
# 3-Clause BSD License: https://opensource.org/license/bsd-3-clause/

"""Standalone functions to accompany the index implementation and make it more versatile."""

from io import BytesIO
import os
import os.path as osp
from pathlib import Path
from stat import (
    S_IFDIR,
    S_IFLNK,
    S_ISLNK,
    S_ISDIR,
    S_IFMT,
    S_IFREG,
    S_IXUSR,
)
import subprocess

<<<<<<< HEAD
from git.cmd import PROC_CREATIONFLAGS, handle_process_output, Git
=======
from git.cmd import handle_process_output, safer_popen
>>>>>>> d28c20b1
from git.compat import defenc, force_bytes, force_text, safe_decode
from git.exc import HookExecutionError, UnmergedEntriesError
from git.objects.fun import (
    traverse_tree_recursive,
    traverse_trees_recursive,
    tree_to_stream,
)
from git.util import IndexFileSHA1Writer, finalize_process
from gitdb.base import IStream
from gitdb.typ import str_tree_type

from .typ import BaseIndexEntry, IndexEntry, CE_NAMEMASK, CE_STAGESHIFT
from .util import pack, unpack

# typing -----------------------------------------------------------------------------

from typing import Dict, IO, List, Sequence, TYPE_CHECKING, Tuple, Type, Union, cast

from git.types import PathLike

if TYPE_CHECKING:
    from .base import IndexFile
    from git.db import GitCmdObjectDB
    from git.objects.tree import TreeCacheTup

    # from git.objects.fun import EntryTupOrNone

# ------------------------------------------------------------------------------------


S_IFGITLINK = S_IFLNK | S_IFDIR
"""Flags for a submodule."""

CE_NAMEMASK_INV = ~CE_NAMEMASK

__all__ = (
    "write_cache",
    "read_cache",
    "write_tree_from_cache",
    "entry_key",
    "stat_mode_to_index_mode",
    "S_IFGITLINK",
    "run_commit_hook",
    "hook_path",
)


def hook_path(name: str, git_dir: PathLike) -> str:
    """:return: path to the given named hook in the given git repository directory"""
    return osp.join(git_dir, "hooks", name)


def _has_file_extension(path: str) -> str:
    return osp.splitext(path)[1]


def run_commit_hook(name: str, index: "IndexFile", *args: str) -> None:
    """Run the commit hook of the given name. Silently ignore hooks that do not exist.

    :param name: name of hook, like 'pre-commit'
    :param index: IndexFile instance
    :param args: Arguments passed to hook file
    :raises HookExecutionError:
    """
    hp = hook_path(name, index.repo.git_dir)
    if not os.access(hp, os.X_OK):
        return

    env = os.environ.copy()
    env["GIT_INDEX_FILE"] = safe_decode(str(index.path))
    env["GIT_EDITOR"] = ":"
    cmd = [hp]
    try:
        if os.name == "nt" and not _has_file_extension(hp):
            # Windows only uses extensions to determine how to open files
            # (doesn't understand shebangs). Try using bash to run the hook.
            relative_hp = Path(hp).relative_to(index.repo.working_dir).as_posix()
            cmd = [Git.GIT_PYTHON_BASH_EXECUTABLE, relative_hp]

        process = safer_popen(
            cmd + list(args),
            env=env,
            stdout=subprocess.PIPE,
            stderr=subprocess.PIPE,
            cwd=index.repo.working_dir,
        )
    except Exception as ex:
        raise HookExecutionError(hp, ex) from ex
    else:
        stdout_list: List[str] = []
        stderr_list: List[str] = []
        handle_process_output(process, stdout_list.append, stderr_list.append, finalize_process)
        stdout = "".join(stdout_list)
        stderr = "".join(stderr_list)
        if process.returncode != 0:
            stdout = force_text(stdout, defenc)
            stderr = force_text(stderr, defenc)
            raise HookExecutionError(hp, process.returncode, stderr, stdout)
    # END handle return code


def stat_mode_to_index_mode(mode: int) -> int:
    """Convert the given mode from a stat call to the corresponding index mode
    and return it."""
    if S_ISLNK(mode):  # symlinks
        return S_IFLNK
    if S_ISDIR(mode) or S_IFMT(mode) == S_IFGITLINK:  # submodules
        return S_IFGITLINK
    return S_IFREG | (mode & S_IXUSR and 0o755 or 0o644)  # blobs with or without executable bit


def write_cache(
    entries: Sequence[Union[BaseIndexEntry, "IndexEntry"]],
    stream: IO[bytes],
    extension_data: Union[None, bytes] = None,
    ShaStreamCls: Type[IndexFileSHA1Writer] = IndexFileSHA1Writer,
) -> None:
    """Write the cache represented by entries to a stream.

    :param entries: **sorted** list of entries

    :param stream: stream to wrap into the AdapterStreamCls - it is used for
        final output.

    :param ShaStreamCls: Type to use when writing to the stream. It produces a sha
        while writing to it, before the data is passed on to the wrapped stream

    :param extension_data: any kind of data to write as a trailer, it must begin
        a 4 byte identifier, followed by its size (4 bytes).
    """
    # Wrap the stream into a compatible writer.
    stream_sha = ShaStreamCls(stream)

    tell = stream_sha.tell
    write = stream_sha.write

    # Header
    version = 2
    write(b"DIRC")
    write(pack(">LL", version, len(entries)))

    # Body
    for entry in entries:
        beginoffset = tell()
        write(entry.ctime_bytes)  # ctime
        write(entry.mtime_bytes)  # mtime
        path_str = str(entry.path)
        path: bytes = force_bytes(path_str, encoding=defenc)
        plen = len(path) & CE_NAMEMASK  # Path length
        assert plen == len(path), "Path %s too long to fit into index" % entry.path
        flags = plen | (entry.flags & CE_NAMEMASK_INV)  # Clear possible previous values.
        write(
            pack(
                ">LLLLLL20sH",
                entry.dev,
                entry.inode,
                entry.mode,
                entry.uid,
                entry.gid,
                entry.size,
                entry.binsha,
                flags,
            )
        )
        write(path)
        real_size = (tell() - beginoffset + 8) & ~7
        write(b"\0" * ((beginoffset + real_size) - tell()))
    # END for each entry

    # Write previously cached extensions data.
    if extension_data is not None:
        stream_sha.write(extension_data)

    # Write the sha over the content.
    stream_sha.write_sha()


def read_header(stream: IO[bytes]) -> Tuple[int, int]:
    """Return tuple(version_long, num_entries) from the given stream"""
    type_id = stream.read(4)
    if type_id != b"DIRC":
        raise AssertionError("Invalid index file header: %r" % type_id)
    unpacked = cast(Tuple[int, int], unpack(">LL", stream.read(4 * 2)))
    version, num_entries = unpacked

    # TODO: Handle version 3: extended data, see read-cache.c.
    assert version in (1, 2)
    return version, num_entries


def entry_key(*entry: Union[BaseIndexEntry, PathLike, int]) -> Tuple[PathLike, int]:
    """:return: Key suitable to be used for the index.entries dictionary

    :param entry: One instance of type BaseIndexEntry or the path and the stage
    """

    # def is_entry_key_tup(entry_key: Tuple) -> TypeGuard[Tuple[PathLike, int]]:
    #     return isinstance(entry_key, tuple) and len(entry_key) == 2

    if len(entry) == 1:
        entry_first = entry[0]
        assert isinstance(entry_first, BaseIndexEntry)
        return (entry_first.path, entry_first.stage)
    else:
        # assert is_entry_key_tup(entry)
        entry = cast(Tuple[PathLike, int], entry)
        return entry
    # END handle entry


def read_cache(
    stream: IO[bytes],
) -> Tuple[int, Dict[Tuple[PathLike, int], "IndexEntry"], bytes, bytes]:
    """Read a cache file from the given stream.

    :return: tuple(version, entries_dict, extension_data, content_sha)

      * version is the integer version number.
      * entries dict is a dictionary which maps IndexEntry instances to a path at a stage.
      * extension_data is '' or 4 bytes of type + 4 bytes of size + size bytes.
      * content_sha is a 20 byte sha on all cache file contents.
    """
    version, num_entries = read_header(stream)
    count = 0
    entries: Dict[Tuple[PathLike, int], "IndexEntry"] = {}

    read = stream.read
    tell = stream.tell
    while count < num_entries:
        beginoffset = tell()
        ctime = unpack(">8s", read(8))[0]
        mtime = unpack(">8s", read(8))[0]
        (dev, ino, mode, uid, gid, size, sha, flags) = unpack(">LLLLLL20sH", read(20 + 4 * 6 + 2))
        path_size = flags & CE_NAMEMASK
        path = read(path_size).decode(defenc)

        real_size = (tell() - beginoffset + 8) & ~7
        read((beginoffset + real_size) - tell())
        entry = IndexEntry((mode, sha, flags, path, ctime, mtime, dev, ino, uid, gid, size))
        # entry_key would be the method to use, but we save the effort.
        entries[(path, entry.stage)] = entry
        count += 1
    # END for each entry

    # The footer contains extension data and a sha on the content so far.
    # Keep the extension footer,and verify we have a sha in the end.
    # Extension data format is:
    #   4 bytes ID
    #   4 bytes length of chunk
    #   Repeated 0 - N times
    extension_data = stream.read(~0)
    assert (
        len(extension_data) > 19
    ), "Index Footer was not at least a sha on content as it was only %i bytes in size" % len(extension_data)

    content_sha = extension_data[-20:]

    # Truncate the sha in the end as we will dynamically create it anyway.
    extension_data = extension_data[:-20]

    return (version, entries, extension_data, content_sha)


def write_tree_from_cache(
    entries: List[IndexEntry], odb: "GitCmdObjectDB", sl: slice, si: int = 0
) -> Tuple[bytes, List["TreeCacheTup"]]:
    """Create a tree from the given sorted list of entries and put the respective
    trees into the given object database.

    :param entries: **Sorted** list of IndexEntries
    :param odb: Object database to store the trees in
    :param si: Start index at which we should start creating subtrees
    :param sl: Slice indicating the range we should process on the entries list
    :return: tuple(binsha, list(tree_entry, ...)) a tuple of a sha and a list of
        tree entries being a tuple of hexsha, mode, name
    """
    tree_items: List["TreeCacheTup"] = []

    ci = sl.start
    end = sl.stop
    while ci < end:
        entry = entries[ci]
        if entry.stage != 0:
            raise UnmergedEntriesError(entry)
        # END abort on unmerged
        ci += 1
        rbound = entry.path.find("/", si)
        if rbound == -1:
            # It's not a tree.
            tree_items.append((entry.binsha, entry.mode, entry.path[si:]))
        else:
            # Find common base range.
            base = entry.path[si:rbound]
            xi = ci
            while xi < end:
                oentry = entries[xi]
                orbound = oentry.path.find("/", si)
                if orbound == -1 or oentry.path[si:orbound] != base:
                    break
                # END abort on base mismatch
                xi += 1
            # END find common base

            # Enter recursion.
            # ci - 1 as we want to count our current item as well.
            sha, _tree_entry_list = write_tree_from_cache(entries, odb, slice(ci - 1, xi), rbound + 1)
            tree_items.append((sha, S_IFDIR, base))

            # Skip ahead.
            ci = xi
        # END handle bounds
    # END for each entry

    # Finally create the tree.
    sio = BytesIO()
    tree_to_stream(tree_items, sio.write)  # Writes to stream as bytes, but doesn't change tree_items.
    sio.seek(0)

    istream = odb.store(IStream(str_tree_type, len(sio.getvalue()), sio))
    return (istream.binsha, tree_items)


def _tree_entry_to_baseindexentry(tree_entry: "TreeCacheTup", stage: int) -> BaseIndexEntry:
    return BaseIndexEntry((tree_entry[1], tree_entry[0], stage << CE_STAGESHIFT, tree_entry[2]))


def aggressive_tree_merge(odb: "GitCmdObjectDB", tree_shas: Sequence[bytes]) -> List[BaseIndexEntry]:
    """
    :return: List of BaseIndexEntries representing the aggressive merge of the given
        trees. All valid entries are on stage 0, whereas the conflicting ones are left
        on stage 1, 2 or 3, whereas stage 1 corresponds to the common ancestor tree,
        2 to our tree and 3 to 'their' tree.

    :param tree_shas: 1, 2 or 3 trees as identified by their binary 20 byte shas.
        If 1 or two, the entries will effectively correspond to the last given tree.
        If 3 are given, a 3 way merge is performed.
    """
    out: List[BaseIndexEntry] = []

    # One and two way is the same for us, as we don't have to handle an existing
    # index, instrea
    if len(tree_shas) in (1, 2):
        for entry in traverse_tree_recursive(odb, tree_shas[-1], ""):
            out.append(_tree_entry_to_baseindexentry(entry, 0))
        # END for each entry
        return out
    # END handle single tree

    if len(tree_shas) > 3:
        raise ValueError("Cannot handle %i trees at once" % len(tree_shas))

    # Three trees.
    for base, ours, theirs in traverse_trees_recursive(odb, tree_shas, ""):
        if base is not None:
            # Base version exists.
            if ours is not None:
                # Ours exists.
                if theirs is not None:
                    # It exists in all branches. Ff it was changed in both
                    # its a conflict. Otherwise, we take the changed version.
                    # This should be the most common branch, so it comes first.
                    if (base[0] != ours[0] and base[0] != theirs[0] and ours[0] != theirs[0]) or (
                        base[1] != ours[1] and base[1] != theirs[1] and ours[1] != theirs[1]
                    ):
                        # Changed by both.
                        out.append(_tree_entry_to_baseindexentry(base, 1))
                        out.append(_tree_entry_to_baseindexentry(ours, 2))
                        out.append(_tree_entry_to_baseindexentry(theirs, 3))
                    elif base[0] != ours[0] or base[1] != ours[1]:
                        # Only we changed it.
                        out.append(_tree_entry_to_baseindexentry(ours, 0))
                    else:
                        # Either nobody changed it, or they did. In either
                        # case, use theirs.
                        out.append(_tree_entry_to_baseindexentry(theirs, 0))
                    # END handle modification
                else:
                    if ours[0] != base[0] or ours[1] != base[1]:
                        # They deleted it, we changed it, conflict.
                        out.append(_tree_entry_to_baseindexentry(base, 1))
                        out.append(_tree_entry_to_baseindexentry(ours, 2))
                    # else:
                    #   # We didn't change it, ignore.
                    #   pass
                    # END handle our change
                # END handle theirs
            else:
                if theirs is None:
                    # Deleted in both, its fine - it's out.
                    pass
                else:
                    if theirs[0] != base[0] or theirs[1] != base[1]:
                        # Deleted in ours, changed theirs, conflict.
                        out.append(_tree_entry_to_baseindexentry(base, 1))
                        out.append(_tree_entry_to_baseindexentry(theirs, 3))
                    # END theirs changed
                    # else:
                    #   # Theirs didn't change.
                    #   pass
                # END handle theirs
            # END handle ours
        else:
            # All three can't be None.
            if ours is None:
                # Added in their branch.
                assert theirs is not None
                out.append(_tree_entry_to_baseindexentry(theirs, 0))
            elif theirs is None:
                # Added in our branch.
                out.append(_tree_entry_to_baseindexentry(ours, 0))
            else:
                # Both have it, except for the base, see whether it changed.
                if ours[0] != theirs[0] or ours[1] != theirs[1]:
                    out.append(_tree_entry_to_baseindexentry(ours, 2))
                    out.append(_tree_entry_to_baseindexentry(theirs, 3))
                else:
                    # It was added the same in both.
                    out.append(_tree_entry_to_baseindexentry(ours, 0))
                # END handle two items
            # END handle heads
        # END handle base exists
    # END for each entries tuple

    return out<|MERGE_RESOLUTION|>--- conflicted
+++ resolved
@@ -18,11 +18,7 @@
 )
 import subprocess
 
-<<<<<<< HEAD
-from git.cmd import PROC_CREATIONFLAGS, handle_process_output, Git
-=======
-from git.cmd import handle_process_output, safer_popen
->>>>>>> d28c20b1
+from git.cmd import handle_process_output, Git, safer_popen
 from git.compat import defenc, force_bytes, force_text, safe_decode
 from git.exc import HookExecutionError, UnmergedEntriesError
 from git.objects.fun import (
